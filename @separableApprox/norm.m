function [normF, normloc] = norm( f, p )
%NORM       Norm of a SEPARABLEAPPROX object.
% For SEPARABLEAPPROX objects:
%    NORM(F) = sqrt(integral of abs(F)^2).
<<<<<<< HEAD
%    NORM(F, 2) = please use NORM(F), NORM(F,'fro'), or NORM(F,'op').
%    NORM(F, 'fro') is the same as NORM(F).
%    NORM(F, 'op') = largest singular values of F.
%    NORM(F, inf) or NORM(F, 'inf') = global maximum in absolute value.
%    NORM(F, 'max') = global maximum in absolute value, same as NORM(F,inf).
%    NORM(F, 'operator1') = maximum column integral of abs(f)
%    NORM(F, 'operatorInf') = maximum row integral of abs(f)
%    NORM(F, 1) = NOT SUPPORTED.
%    NORM(F, 'min') = NOT SUPPORTED
=======
%    NORM(F, 2) = largest singular value of F.
%    NORM(F,'fro') is the same as NORM(F).
%    NORM(F, 1) = NOT IMPLEMENTED.
%    NORM(F, inf) = global maximum in absolute value.
%    NORM(F, 'max') = global maximum in absolute value.
%    NORM(F, 'min') = NOT IMPLEMENTED.
>>>>>>> 4d207035
%
% Furthermore, the inf norm for SEPARABLEAPPROX objects also returns a 
% second output, giving a position where the max occurs.

% Copyright 2016 by The University of Oxford and The Chebfun Developers.
% See http://www.chebfun.org/ for Chebfun information.

if ( nargin == 1 ) 
    % Default to 2-norm.
    p = 'fro';
end

if ( isempty( f ) )  
    % Empty chebfun has norm 0.
    normF = [];
    
else
    switch ( p )  % Different cases on different norms.
        case 1
            error('CHEBFUN:SEPARABLEAPPROX:norm:norm', ...
<<<<<<< HEAD
                'SEPARABLEAPPROX does not support L1-norm, yet');
        case {2}
            error('CHEBFUN:SEPARABLEAPPROX:norm:two', ...
                  '2-norm not supported -- use options ''fro'' or ''op''');
=======
                'SEPARABLEAPPROX does not support L1-norm');
>>>>>>> 4d207035
            
        case {'fro'}  % Definite integral of f.^2
            % L^2-norm is sum of squares of sv.
            normF = sqrt( sum( svd( f ).^2 ) );  
            
        case {inf, 'inf', 'max'}            
            if ( isreal(f) )
                [Y, X] = minandmax2(f);
                [normF, idx] = max(abs(Y));
                normloc = X(idx, :);
            else
                [Y, X] = minandmax2(conj(f).*f);
                [normF, idx] = max(sqrt(abs(Y)));
                normloc = X(idx, :);
            end
            
        case {-inf, '-inf', 'min'}
            error('CHEBFUN:SEPARABLEAPPROX:norm:norm', ...
                'SEPARABLEAPPROX does not support this norm.');
            
        case {'op', 'operator'}
            s = svd( f ); 
            normF = s( 1 );   
            
        case {'operator1', 'op1'} 
            % Operator 1-norm of a separableApprox
            % We want the maximum column integral of abs(f)
            dom = f.domain(3:4);
            slices = chebfun(@(x) sum(abs(f.feval(x,:)))', dom, 'splitting', 'on');
            normF = max( slices );
            
        case {'operatorinf', 'operatorInf', 'opinf', 'opInf'}
            % Operator inf-norm of a separableApprox
            % We want the maximum row integral of abs(f)
            dom = f.domain(1:2);
            slices = chebfun(@(y) sum(abs(f.feval(:,y))), dom, 'splitting', 'on');
            normF = max(slices);
            
        otherwise
            if ( isnumeric(p) && isreal(p) )
                if ( abs(round(p) - p) < eps )
                    p = round(p); 
                    fp = f.^p;
                    if ( ~mod(p,2) )
                        normF = ( sum2( fp ) ).^( 1/p );
                    else
                        error('CHEBFUN:SEPARABLEAPPROX:norm:norm', ...
                            'p-norm must have p even for now.');
                    end
                else
                    error('CHEBFUN:SEPARABLEAPPROX:norm:norm', ...
                        'SEPARABLEAPPROX does not support this norm.');
                end
            else
                error('CHEBFUN:SEPARABLEAPPROX:norm:unknown', 'Unknown norm.');
            end
            
    end
end

end

%%% 
% Below is the power_method proposed by Mario Bebendorf. This is occasionally
% faster than the current. It is kept here because it may be useful for later.
%%% 
% function [normF, normloc] = power_method( f )
%     % Maximise a CHEBFUN2 using a fast low rank power method.
%     [C, D, R] = cdr( f );
%     n = max( length( C ), length( R ) );
%     x = ones(n,1) ./ n;
%     y = ones(n,1) ./ n;
%     x = x ./ norm( x );
%     y = y ./ norm( y );
%
%     C = C * D; R = R.';
%     rk = length(f);
%     onesrk=ones(1,rk);
%
%     xpts = chebpts(n);
%     C = C(xpts,:); R = R(xpts,:);
%
%     % Perform a fast power iteration.
%     mylam=abs(U(1,1)); xi=1:n; yi=1:n;
%     for jj = 1:1e4
%         C2 = C(xi,:).*x(xi,onesrk);
%         R2 = R(yi,:).*y(yi,onesrk);
%
%         % two norm of low rank vector is frobenius norm of matrix.
%         CC = C2.'*C2; RR = R2.'*R2;
%         myAs = sqrt(sum(sum(CC.*RR)));
%
%         cc = x(xi).'*C2;
%         rr = y(yi).'*R2;
%         mysAs = cc.'*rr; mysAs=mysAs(1,1);
%
%         % two norm of rank-1 vector is Frob norm of rank-1 matrix.
%         xx = x(xi).'*x(xi); yy=y(yi).'*y(yi);
%         myss = xx*yy;
%
%         tmp = mysAs/myss;
%         if abs(mylam-tmp)<1e-5, break; end % stopping criterion.
%         mylam = tmp;
%
%         X = C2/myAs; Y = R2/myAs;
%
%         % Prevent vector increasing in rank by doing the SVD.
%         [Qc, Rc] = qr(X,0); [Qr, Rr] = qr(Y,0);
%         [U, ignored, V] = svd(Rc*Rr.');
%         U = Qc*U; V = Qr*V;
%         x(xi) = U(:,1); y(yi) = V(:,1);
%
%         % update xkeep and ykeep
%         xi=find(abs(x)>100*eps); yi=find(abs(y)>100*eps);
%     end
%
%     % % Estimate maximum from final vectors.
%     [ignored, idx]=max(abs(x)); ystar = xpts(idx);
%     [ignored, idy]=max(abs(y)); xstar = xpts(idy);
%
%     % get domain.
%     rect = f.corners;
%
%     % Do constrained trust region algorithm to finish off.
%     sgn = - sign(feval(f,xstar,ystar));
%
%     try
%         warnstate = warning('off','CHEBFUN2:norm');
%         warning('off')
%         options = optimset('Display','off','TolFun', eps, 'TolX', eps);
%         [Y,m,flag,output] = fmincon(@(x) sgn*feval(f,x(1),x(2)),[xstar,ystar],[],[],[],[],rect([1;3]),rect([2;4]),[],options);
%         warning('on')
%         warning(warnstate)
%     catch
%         % nothing is going to work, so just return the initial guesses.
%         m = abs(feval(f,xstar,ystar));
%         Y = [xstar,ystar];
%         warning('CHEBFUN2:MINANDMAX2','Unable to find Matlab''s optimization toolbox so results will be inaccurate.');
%     end
%     m=-m; normF = m;
%     normloc=Y;
% end<|MERGE_RESOLUTION|>--- conflicted
+++ resolved
@@ -2,7 +2,6 @@
 %NORM       Norm of a SEPARABLEAPPROX object.
 % For SEPARABLEAPPROX objects:
 %    NORM(F) = sqrt(integral of abs(F)^2).
-<<<<<<< HEAD
 %    NORM(F, 2) = please use NORM(F), NORM(F,'fro'), or NORM(F,'op').
 %    NORM(F, 'fro') is the same as NORM(F).
 %    NORM(F, 'op') = largest singular values of F.
@@ -12,14 +11,6 @@
 %    NORM(F, 'operatorInf') = maximum row integral of abs(f)
 %    NORM(F, 1) = NOT SUPPORTED.
 %    NORM(F, 'min') = NOT SUPPORTED
-=======
-%    NORM(F, 2) = largest singular value of F.
-%    NORM(F,'fro') is the same as NORM(F).
-%    NORM(F, 1) = NOT IMPLEMENTED.
-%    NORM(F, inf) = global maximum in absolute value.
-%    NORM(F, 'max') = global maximum in absolute value.
-%    NORM(F, 'min') = NOT IMPLEMENTED.
->>>>>>> 4d207035
 %
 % Furthermore, the inf norm for SEPARABLEAPPROX objects also returns a 
 % second output, giving a position where the max occurs.
@@ -40,14 +31,10 @@
     switch ( p )  % Different cases on different norms.
         case 1
             error('CHEBFUN:SEPARABLEAPPROX:norm:norm', ...
-<<<<<<< HEAD
                 'SEPARABLEAPPROX does not support L1-norm, yet');
         case {2}
             error('CHEBFUN:SEPARABLEAPPROX:norm:two', ...
                   '2-norm not supported -- use options ''fro'' or ''op''');
-=======
-                'SEPARABLEAPPROX does not support L1-norm');
->>>>>>> 4d207035
             
         case {'fro'}  % Definite integral of f.^2
             % L^2-norm is sum of squares of sv.
