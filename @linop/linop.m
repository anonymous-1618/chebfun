classdef linop
    
    properties
        operator  % chebmatrix
        constraint = linopConstraint()
        continuity = linopConstraint()
        discretization = @colloc2;
    end
    
    properties (Dependent)
        domain
        blockDiffOrders
        sizeReduction
    end
    
    methods
        function L = linop(M, C)
            % TODO: check size, inputs
            if ( isa(M, 'linBlock') )
                M = chebmatrix({M});
            end
            L.operator = M;
<<<<<<< HEAD
            if ( nargin < 2 )
                L.constraint = linopConstraint();
            else
                L.constraint = C;
            end
            
=======
        end
        
        function s = get.sizeReduction(L)
            s = getDownsampling(L);
>>>>>>> 070e8a35
        end
        
        function d = get.domain(L)
            d = L.operator.domain;
        end
        
        function d = get.blockDiffOrders(L)
            [m,n] = size(L);
            d = zeros(m,n);

            for i = 1:m
                for j = 1:n
                    block = L.operator.blocks{i,j};
                    if isa(block,'linBlock')
                        d(i,j) = block.diffOrder;
                    end
                end
            end
        end
        
        function varargout = size(L)
            [varargout{1:nargout}] = size(L.operator);
        end

        
        function L = addbc(L, varargin)
            L.constraint = append(L.constraint, varargin{:});
        end
        
        function L = bc(L, c)
            validateattributes(c, {'linopConstraint'})
            L.constraint = c;
        end
        
        function L = addlbc(L, op, value)      
            if ( nargin < 3 )
                value = 0;
            end
            d = L.operator.domain;
            E = linop.feval(d(1), d);
            L = addbc(L, E*op, value);
        end
        
        function L = addrbc(L, op, value)
            if ( nargin < 3 )
                value = 0;
            end
            d = L.operator.domain;
            E = linop.feval(d(end), d);
            L = addbc(L, E*op, value);          
        end
        
        function u = mldivide(L, f)
            u = linsolve(L, f, @colloc2);
        end
         
    end

    % These are provided as more convenient names than the linBlock equivalents.
    methods (Static)
        function D = diff(varargin)
            D = linBlock.diff(varargin{:});
        end
        
        function C = cumsum(varargin)
            C = linBlock.cumsum(varargin{:});
        end
        
        function I = eye(varargin)
            I = linBlock.eye(varargin{:});
        end
        
        function Z = zeros(varargin)
             Z = linBlock.zeros(varargin{:});
        end
        
        function U = mult(varargin)
            U = linBlock.mult(varargin{:});
        end
        
        function Z = zero(varargin)
            Z = linBlock.zero(varargin{:});
        end
        
        function S = sum(varargin)
            S = linBlock.sum(varargin{:});
        end
        
        function E = feval(varargin)
            E = linBlock.feval(varargin{:});
        end
        
        function E = eval(varargin)
            E = linBlock.eval(varargin{:});
        end
        
        function F = inner(varargin)
            F = linBlock.inner(varargin{:});
        end

        function F = dot(varargin)   % synonym for inner()
            F = linBlock.dot(varargin{:});
        end

    end
           
end<|MERGE_RESOLUTION|>--- conflicted
+++ resolved
@@ -1,142 +1,133 @@
-classdef linop
-    
-    properties
-        operator  % chebmatrix
-        constraint = linopConstraint()
-        continuity = linopConstraint()
-        discretization = @colloc2;
-    end
-    
-    properties (Dependent)
-        domain
-        blockDiffOrders
-        sizeReduction
-    end
-    
-    methods
-        function L = linop(M, C)
-            % TODO: check size, inputs
-            if ( isa(M, 'linBlock') )
-                M = chebmatrix({M});
-            end
-            L.operator = M;
-<<<<<<< HEAD
-            if ( nargin < 2 )
-                L.constraint = linopConstraint();
-            else
-                L.constraint = C;
-            end
-            
-=======
-        end
-        
-        function s = get.sizeReduction(L)
-            s = getDownsampling(L);
->>>>>>> 070e8a35
-        end
-        
-        function d = get.domain(L)
-            d = L.operator.domain;
-        end
-        
-        function d = get.blockDiffOrders(L)
-            [m,n] = size(L);
-            d = zeros(m,n);
-
-            for i = 1:m
-                for j = 1:n
-                    block = L.operator.blocks{i,j};
-                    if isa(block,'linBlock')
-                        d(i,j) = block.diffOrder;
-                    end
-                end
-            end
-        end
-        
-        function varargout = size(L)
-            [varargout{1:nargout}] = size(L.operator);
-        end
-
-        
-        function L = addbc(L, varargin)
-            L.constraint = append(L.constraint, varargin{:});
-        end
-        
-        function L = bc(L, c)
-            validateattributes(c, {'linopConstraint'})
-            L.constraint = c;
-        end
-        
-        function L = addlbc(L, op, value)      
-            if ( nargin < 3 )
-                value = 0;
-            end
-            d = L.operator.domain;
-            E = linop.feval(d(1), d);
-            L = addbc(L, E*op, value);
-        end
-        
-        function L = addrbc(L, op, value)
-            if ( nargin < 3 )
-                value = 0;
-            end
-            d = L.operator.domain;
-            E = linop.feval(d(end), d);
-            L = addbc(L, E*op, value);          
-        end
-        
-        function u = mldivide(L, f)
-            u = linsolve(L, f, @colloc2);
-        end
-         
-    end
-
-    % These are provided as more convenient names than the linBlock equivalents.
-    methods (Static)
-        function D = diff(varargin)
-            D = linBlock.diff(varargin{:});
-        end
-        
-        function C = cumsum(varargin)
-            C = linBlock.cumsum(varargin{:});
-        end
-        
-        function I = eye(varargin)
-            I = linBlock.eye(varargin{:});
-        end
-        
-        function Z = zeros(varargin)
-             Z = linBlock.zeros(varargin{:});
-        end
-        
-        function U = mult(varargin)
-            U = linBlock.mult(varargin{:});
-        end
-        
-        function Z = zero(varargin)
-            Z = linBlock.zero(varargin{:});
-        end
-        
-        function S = sum(varargin)
-            S = linBlock.sum(varargin{:});
-        end
-        
-        function E = feval(varargin)
-            E = linBlock.feval(varargin{:});
-        end
-        
-        function E = eval(varargin)
-            E = linBlock.eval(varargin{:});
-        end
-        
-        function F = inner(varargin)
-            F = linBlock.inner(varargin{:});
-        end
-
-        function F = dot(varargin)   % synonym for inner()
-            F = linBlock.dot(varargin{:});
-        end
-
-    end
-           
-end+classdef linop
+    
+    properties
+        operator  % chebmatrix
+        constraint = linopConstraint()
+        continuity = linopConstraint()
+        discretization = @colloc2;
+    end
+    
+    properties (Dependent)
+        domain
+        blockDiffOrders
+        sizeReduction
+    end
+    
+    methods
+        function L = linop(M)
+            % TODO: check size, inputs
+            if ( isa(M, 'linBlock') )
+                M = chebmatrix({M});
+            end
+            L.operator = M;
+        end
+        
+        function s = get.sizeReduction(L)
+            s = getDownsampling(L);
+        end
+        
+        function d = get.domain(L)
+            d = L.operator.domain;
+        end
+        
+        function d = get.blockDiffOrders(L)
+            [m,n] = size(L);
+            d = zeros(m,n);
+
+            for i = 1:m
+                for j = 1:n
+                    block = L.operator.blocks{i,j};
+                    if isa(block,'linBlock')
+                        d(i,j) = block.diffOrder;
+                    end
+                end
+            end
+        end
+        
+        function varargout = size(L)
+            [varargout{1:nargout}] = size(L.operator);
+        end
+
+        
+        function L = addbc(L, varargin)
+            L.constraint = append(L.constraint, varargin{:});
+        end
+        
+        function L = bc(L, c)
+            validateattributes(c, {'linopConstraint'})
+            L.constraint = c;
+        end
+        
+        function L = addlbc(L, op, value)      
+            if ( nargin < 3 )
+                value = 0;
+            end
+            d = L.operator.domain;
+            E = linop.feval(d(1), d);
+            L = addbc(L, E*op, value);
+        end
+        
+        function L = addrbc(L, op, value)
+            if ( nargin < 3 )
+                value = 0;
+            end
+            d = L.operator.domain;
+            E = linop.feval(d(end), d);
+            L = addbc(L, E*op, value);          
+        end
+        
+        function u = mldivide(L, f)
+            u = linsolve(L, f, @colloc2);
+        end
+         
+    end
+
+    % These are provided as more convenient names than the linBlock equivalents.
+    methods (Static)
+        function D = diff(varargin)
+            D = linBlock.diff(varargin{:});
+        end
+        
+        function C = cumsum(varargin)
+            C = linBlock.cumsum(varargin{:});
+        end
+        
+        function I = eye(varargin)
+            I = linBlock.eye(varargin{:});
+        end
+        
+        function Z = zeros(varargin)
+             Z = linBlock.zeros(varargin{:});
+        end
+        
+        function U = mult(varargin)
+            U = linBlock.mult(varargin{:});
+        end
+        
+        function Z = zero(varargin)
+            Z = linBlock.zero(varargin{:});
+        end
+        
+        function S = sum(varargin)
+            S = linBlock.sum(varargin{:});
+        end
+        
+        function E = feval(varargin)
+            E = linBlock.feval(varargin{:});
+        end
+        
+        function E = eval(varargin)
+            E = linBlock.eval(varargin{:});
+        end
+        
+        function F = inner(varargin)
+            F = linBlock.inner(varargin{:});
+        end
+
+        function F = dot(varargin)   % synonym for inner()
+            F = linBlock.dot(varargin{:});
+        end
+
+    end
+           
+end