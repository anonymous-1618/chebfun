--- conflicted
+++ resolved
@@ -8,10 +8,6 @@
 %   MATRIX(A, DIM, DOMAIN) replaces the 'native' domain of A with DOMAIN.
 %   Usually this would be done to introduce a breakpoint.
 %
-<<<<<<< HEAD
-%   MATRIX(A,...,DISCTYPE) uses the opDiscretization whose consructor is
-%   DISCTYPE. The default is set by CHEBOPPREF. 
-=======
 %   MATRIX(A,...,DISCTYPE) uses the chebDiscretization whose constructor is
 %   DISCTYPE. The default is set by CHEBOPPREF as follows:
 %       * If the default discretization specified by cheboppref is a function
@@ -20,7 +16,6 @@
 %         @chebcolloc2 is used.
 %       * If the default discretization specified by cheboppref is 'values',
 %         @ultraS is used.
->>>>>>> 285bd240
 %
 %   Example:
 %     d = [0 1];
