function [f, values] = populate(f, op, data, pref)
%POPULATE   Populate a CHEBTECH class with values.
%   F = F.POPULATE(OP) returns a CHEBTECH representation populated with values
%   VALUES of the function OP evaluated on a Chebyshev grid. The field
%   F.ISHAPPY indicates whether the representation is deemed 'happy' (see
%   HAPPINESSCHECK.m). Essentially this means that such an interpolant is a
%   sufficiently accurate approximation to OP.  If F.ISHAPPY is FALSE, then
%   POPULATE was not able to obtain a happy result.
%
%   OP should be vectorized (i.e., accept a vector input), and output a vector
%   of the same length. Furthermore, OP may be an array-valued function, in
%   which case it should accept a vector of length N and return a matrix of size
%   NxM.
%
%   F.POPULATE(OP, VSCALE, HSCALE) enforces that the happiness check is relative
%   to the initial vertical scale VSCALE and horizontal scale HSCALE. These
%   values default to 0 and 1 respectively. During refinement, VSCALE updates
%   itself to be the largest magnitude values to which (each of the columns in)
%   OP evaluated to.
%
%   F.POPULATE(OP, VSCALE, HSCALE, PREF) enforces any additional preferences
%   specified in the preference structure PREF (see CHEBTECH.TECHPREF).
%
%   F.POPULATE(VALUES, ...) (or F.POPULATE({VALUES, COEFFS}, ...)) populates F
%   non-adaptively with the VALUES (and COEFFS) passed. These values are still
%   tested for happiness in the same way as described above, but the length of
%   the representation is not altered.
%
% See also CHEBTECH, TECHPREF, HAPPINESSCHECK.

% Copyright 2015 by The University of Oxford and The Chebfun Developers. 
% See http://www.chebfun.org/ for Chebfun information.

%%%%%%%%%%%%%%%%%%%%%%%%%%%%%%%%%%%%%%%%%%%%%%%%%%%%%%%%%%%%%%%%%%%%%%%%%%%%%%%%
% The (adaptive) CHEBTECH construction process is as follows:
%
%    --->[REFINE]      [values, flag] = pref.refinementFunction(op, values, ...
%   |        |         pref). Allows refinements for: nested sampling, 
%   |        |         resampling, and composition (see REFINE.m & COMPOSE.m).
%   |        v
%   |  [update VSCALE] VSCALE should only be computed from _sampled_ values, 
%   |        |         not extrapolated ones.
%   |        v
%   |   [EXTRAPOLATE]  Remove NaNs/Infs and (optionally) extrapolate endpoints.
%   |        |
%   |        v
%   | [compute COEFFS] COEFFS = VALS2COEFFS(VALUES)
%   |        |
%   |        v
%    -<--[ISHAPPY?]    [ISHAPPY, CUTOFF] = PREF.HAPPINESSCHECK(F, OP, PREF).
%     no     |         Default calls STANDARDCHECK() and SAMPLETEST().
%            | yes     
%            v
%      [alias COEFFS]  COEFFS = ALIAS(COEFFS, CUTOFF)
%            |
%            v
%     [compute VALUES] VALUES = COEFFS2VALS(COEFFS)
%
%%%%%%%%%%%%%%%%%%%%%%%%%%%%%%%%%%%%%%%%%%%%%%%%%%%%%%%%%%%%%%%%%%%%%%%%%%%%%%%%

%%%%%%%%%%%%%%%%%%%%%%%%%% Non-adaptive construction. %%%%%%%%%%%%%%%%%%%%%%%%%%
% Values (and possibly coefficients) have been given.
if ( isnumeric(op) || iscell(op) )
    values = op;
    if ( isnumeric(op) )
        % OP is just the values.
        if ( all(isnan(op)) )
            values = op;
        else
            values = extrapolate(f, values); 
        end
        f.coeffs = f.vals2coeffs(values);
    else                 
        % OP is a cell {values, coeffs}
        f.coeffs = op{2};
    end

    % We're always happy if given discrete data:
    f.ishappy = true;

    return
end

%%%%%%%%%%%%%%%%%%%%%%%%%%%% Adaptive construction. %%%%%%%%%%%%%%%%%%%%%%%%%%%%
% Initialise empty values to pass to refine:
values = [];

% Loop until ISHAPPY or GIVEUP:
while ( 1 )

    % Call the appropriate refinement routine: (in PREF.REFINEMENTFUNCTION)
    [values, giveUp] = f.refine(op, values, pref);

    % We're giving up! :(
    if ( giveUp ) 
        break
    end    
    
    % Update vertical scale: (Only include sampled finite values)
    valuesTemp = values;
    valuesTemp(~isfinite(values)) = 0;
    data.vscale = max(data.vscale, max(abs(valuesTemp)));
    
    % Extrapolate out NaNs:
    [values, maskNaN, maskInf] = extrapolate(f, values);

    % Compute the Chebyshev coefficients:
    coeffs = f.vals2coeffs(values);
    
    % Check for happiness:
    f.coeffs = coeffs;
    [ishappy, cutoff] = happinessCheck(f, op, values, data, pref);
        
    if ( ishappy ) % We're happy! :)
        % Alias the discarded coefficients:
        coeffs = f.alias(coeffs, cutoff);  
        break
    end
    
    % Replace any NaNs or Infs we may have extrapolated:
    values(maskNaN,:) = NaN;
    values(maskInf,:) = Inf;

end

%%%%%%%%%%%%%%%%%%%%%%%%%% Assign to CHEBTECH object. %%%%%%%%%%%%%%%%%%%%%%%%%%
f.coeffs = coeffs;
f.ishappy = ishappy;

%%%%%%%%%%%%%%%%%%%%%%%%%%%%%%%%%%% Ouput. %%%%%%%%%%%%%%%%%%%%%%%%%%%%%%%%%%%%%

if ( ishappy )
    % We're done, and can return.
<<<<<<< HEAD
    f = simplify(f);
=======
>>>>>>> 619bf1a8
    return
end

end<|MERGE_RESOLUTION|>--- conflicted
+++ resolved
@@ -131,10 +131,6 @@
 
 if ( ishappy )
     % We're done, and can return.
-<<<<<<< HEAD
-    f = simplify(f);
-=======
->>>>>>> 619bf1a8
     return
 end
 
