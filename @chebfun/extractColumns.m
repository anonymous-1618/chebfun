function F = extractColumns(F, colIdx)
%EXTRACTCOLUMNS   Extract columns (or rows) of an array-valued CHEBFUN.
%   G = EXTRACTCOLUMNS(F, COLIDX) extracts the columns specified by the row
%   vector COLIDX from the CHEBFUN F so that G = F(:,COLIDX). COLIDX need not be
%   increasing in order or unique, but it must contain only integers in the
%   range [1, M] where F has M columns.
%
%   If F is a row CHEBFUN, then EXTRACTCOLUMNS(F, ROWIDX) behaves as described
%   above, except that extracts the rows of F so G = F(ROWIDX,:).
%
% See also MAT2CELL.

% Copyright 2013 by The University of Oxford and The Chebfun Developers.
% See http://www.chebfun.org/ for Chebfun information.

% Number of columns (or rows if f.isTransposed) of f:
numCols = numColumns(F);

% Trivial cases:
if ( isempty(F) )
    return
    
elseif ( ~isnumeric(colIdx) && strcmp(colIdx, ':') )
    return
    
elseif ( (numel(colIdx) == numel(numCols)) && all(colIdx == 1:numCols) )
    return
    
elseif ( max(colIdx) > numCols )
    error('CHEBFUN:subsref:dimensions', 'Index exceeds CHEBFUN dimensions.')    
    
end

if ( numel(F) > 1 )
    % Quasimatrix case:
    F = F(colIdx);
    
else
    % Array-valued CHEBFUN case:
    
    % Extract the columns of the FUNs:
    for k = 1:numel(F.funs)
        F.funs{k} = extractColumns(F.funs{k}, colIdx);
    end

    % Extract the columns from the impulses:
    F.impulses = F.impulses(:,colIdx,:);

<<<<<<< HEAD
% Extract the columns from the pointValues:
f.pointValues = f.pointValues(:,colIdx);
=======
end
>>>>>>> 7712d8ee

end<|MERGE_RESOLUTION|>--- conflicted
+++ resolved
@@ -44,13 +44,7 @@
     end
 
     % Extract the columns from the impulses:
-    F.impulses = F.impulses(:,colIdx,:);
-
-<<<<<<< HEAD
-% Extract the columns from the pointValues:
-f.pointValues = f.pointValues(:,colIdx);
-=======
+    F.pointValues = F.pointValues(:,colIdx);
 end
->>>>>>> 7712d8ee
 
 end