--- conflicted
+++ resolved
@@ -104,12 +104,8 @@
     end
     
 else
-<<<<<<< HEAD
-    error('CHEBFUN:CHEBTECH:plotdata:DataType', 'Invalid data types.');
-=======
-    error('CHEBFUN:CHEBTECH:plotData:dataType', ...
-        'Invalid data types.');
->>>>>>> ef4a31b2
+
+    error('CHEBFUN:CHEBTECH:plotData:dataType', 'Invalid data types.');
     
 end
 
