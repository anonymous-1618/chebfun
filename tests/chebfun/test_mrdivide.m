--- conflicted
+++ resolved
@@ -25,11 +25,7 @@
 A = eye(4);
 X = A/L;
 X0 = feval(X, 0);
-<<<<<<< HEAD
-pass(3) = norm(X0 - [.5 0 -1.25 0].') < 10*eps;
-=======
-pass(3) = norm(X0 - [.5 0 -1.25 0].') < 1e2*epslevel(X);
->>>>>>> 619bf1a8
+pass(3) = norm(X0 - [.5 0 -1.25 0].') < 1e2*eps;
 
 %% ~Transposed A:
 A = T;
