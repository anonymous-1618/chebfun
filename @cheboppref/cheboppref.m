classdef cheboppref < chebpref
%CHEBOPPREF   Class for managing preferences for the Chebfun ODE suite.
%   CHEBOPPREF is a class for managing CHEBOP construction-time and solver
%   preferences, such as what solver is used for linear problem, the error or
%   residual tolerance for nonlinear problems, whether damped Newton iteration
%   should be performed for nonlinear problems, and how much information is to
%   be printed to the console during while the solver is active. 
%
% Available Preferences:
%
%   domain                     - Construction domain.
%     [-1, 1]
%
%     This sets the default domain that will be used for CHEBOP construction if
%     no domain argument is explicitly passed to the constructor.
%
%   discretization             - Discretization of linear problems
%     [@chebcolloc2]
%     @ultraS
%
%     This options determines whether linear operators are discretized using
%     rectangular collocation methods or the ultraspherical method.
%  
%   damping                     - Should Newton's method be damped?
%     [true]
%     false
%
%     If true, damped Newton iteration in function space is performed for
%     nonlinear problems. If false, undamped Newton iteration is performed, that
%     is, the solver will always take full Newton steps.
%
%   display                     - How much information is to be printed
%     'final'
%     ['iter']
%      'off'
%
%     If 'final', information is only printed after the solver of BVPs has
%     finished. If 'iter', information is printed at every Newton step. If
%     'off', no information is printed.
%
%   errTol                      - Error tolerance
%     [1e-10]
%
%     The termination criteria for the Newton iteration. The Newton iteration is
%     considered to have converged if the error estimate it computes is less
%     than the value of errTol.
%
%   lambdaMin                   - Minimum allowed step-size
%     [1e-6]
%
%     The value of lambdaMin determines the minimum allowed step-size that the
%     damped Newton iteration is allowed to take.
%
%   maxDimension
%     [4096]
%
%     The maximum number of gridpoints/coefficients used as linear operators are
%     discretized at finer and finer grids to resolve the solution. The
%     intermediate values for the discretization between cheboppref.minDimension
%     and cheboppref.maxDimension depend on the discretization used for the
%     operator.
%
%   maxIter                     - Maximum number of Newton steps
%     25
%
%   The maximum number of steps that the (damped) Newton iteration is allowed to
%   take, before it is considered to be non-convergent.
%
%   minDimension
%     [32]
%
%     The minimum number of gridpoints/coefficients used as linear operators are
%     discretized at finer and finer grids to resolve the solution. The
%     intermediate values for the discretization between cheboppref.minDimension
%     and cheboppref.maxDimension depend on the discretization used for the
%     operator.
%
%   plotting                    - Plotting of intermediate Newton steps
%     DELAY
%     'on'
%     ['off']
%     'pause'
%
%   If plotting = 'on', the current iterate in the Newton solution is plotted at
%   every step, as well as the current Newton correction. If plotting = DELAY,
%   where DELAY has a numerical value, the iteration is paused and the plots are
%   shown for the time DELAY seconds. If plotting = 'pause', the iteration is
%   paused and the plots are shown until the user presses a button. If plotting
%   = 'off', no plots are shown during the Newton iteration.
%
% The default values for any of these preferences may be globally overridden
% using CHEBOPPREF.SETDEFAULTS(); see the documentation for that function for
% further details.
%
% Constructor inputs:
%   P = CHEBOPPREF() creates a CHEBOPPREF object with the default values of the
%   preferences.  For a list of all available preferences, see above.
%
%   P = CHEBOPPREF(Q), where Q is a MATLAB structure uses the field/value pairs
%   in Q to set the properties of P.  If a field of Q has a name which matches
%   a property of P, the value of that property of P is set to the value
%   associated to that field in Q.  If a field of Q has a name that does not
%   correspond to a known preference, then an error is thrown.
%
%   P = CHEBOPPREF(Q), where Q is a CHEBOPPREF, sets P to be a copy of Q.
%
% See also CHEBFUNPREF.

% Copyright 2014 by The University of Oxford and The Chebfun Developers.
% See http://www.chebfun.org/ for Chebfun information.

% TODO:  Further documentation of CHEBOPPREF preferences.

    %%%%%%%%%%%%%%%%%%%%%%%%%%%%%%%%%%%%%%%%%%%%%%%%%%%%%%%%%%%%%%%%%%%%%%%
    %% CLASS CONSTRUCTOR:
    %%%%%%%%%%%%%%%%%%%%%%%%%%%%%%%%%%%%%%%%%%%%%%%%%%%%%%%%%%%%%%%%%%%%%%%
    methods ( Access = public, Static = false )

        function outPref = cheboppref(inPref, varargin)
            if ( (nargin == 1) && isa(inPref, 'cheboppref') )
                outPref = inPref;
                return
            elseif ( nargin < 1 )
                inPref = struct();
            elseif ( ischar(inPref) )
                if ( nargin == 1 )
                    error('CHEBFUN:CHEBOPPREF:cheboppref:deprecated', ...
                        ['cheboppref() no longer supports queries of ', ...
                         'the form cheboppref(''prop'').\n', ...
                         'Please use cheboppref().prop.']);
                else
                    error('CHEBFUN:CHEBOPPREF:cheboppref:deprecated', ...
                        ['cheboppref() no longer supports assignment ', ...
                         'via cheboppref(''prop'', val).\n', ...
                         'Please use cheboppref.setDefaults(''prop'', val).']);
                end
            elseif ( nargin > 1 )
                error('CHEBFUN:CHEBOPPREF:cheboppref:inputs', ...
                    'Too many input arguments.')
            end

            % Initialize default preference values.
            outPref.prefList = cheboppref.manageDefaultPrefs('get');

            % Copy fields from q, merging incomplete substructures.
            for field = fieldnames(inPref).'
                field1 = field{1};
                if ( isfield(outPref.prefList, field1) )
                    if ( isstruct(outPref.prefList.(field1)) )
                        outPref.prefList.(field1) = ...
                            chebpref.mergePrefStructs(...
                                outPref.prefList.(field1), ...
                                inPref.(field1));
                    else
                        outPref.prefList.(field1) = inPref.(field1);
                    end
                else
                    error('CHEBFUN:CHEBOPPREF:cheboppref:badPref', ...
                        'Unrecognized preference name.');
                end
            end
        end
        
    end
    

    %%%%%%%%%%%%%%%%%%%%%%%%%%%%%%%%%%%%%%%%%%%%%%%%%%%%%%%%%%%%%%%%%%%%%%%
    %% CLASS METHODS:
    %%%%%%%%%%%%%%%%%%%%%%%%%%%%%%%%%%%%%%%%%%%%%%%%%%%%%%%%%%%%%%%%%%%%%%%
    methods ( Access = public, Static = false )

       function display(pref)
       %DISPLAY   Display a CHEBOPPREF object.
       %   DISPLAY(PREF) prints out a list of the preferences stored in the
       %   CHEBOPPREF object PREF.

            % Compute the screen column in which pref values start.
            valueCol = 24; % length('    blowup:   ');

            % A subfunction to pad strings for formatting.
            function s = padString(s)
            %PADSTRING   Add whitespace to string for formatting.
                s = [s repmat(' ', 1, valueCol - length(s))];
            end

            % Print values of "known" preferences.
            prefList = pref.prefList;

            fprintf('cheboppref object with the following preferences:\n');
            fprintf([padString('    domain:') '[%g, %g]\n'], ...
                prefList.domain(1), prefList.domain(end));
            fprintf([padString('    discretization:') '%s\n'], ...
                func2str(prefList.discretization));
            fprintf([padString('    damping:') '%d\n'], ...
                prefList.damping);
            fprintf([padString('    display:') '%s\n'], ...
                prefList.display);
            fprintf([padString('    errTol:') '%g\n'], ...
                prefList.errTol);
            fprintf([padString('    lambdaMin:') '%g\n'], ...
                prefList.lambdaMin);
            fprintf([padString('    maxDimension:') '%d\n'], ...
                prefList.maxDimension);
            fprintf([padString('    maxIter:') '%d\n'], ...
                prefList.maxIter);
            fprintf([padString('    minDimension:') '%d\n'], ...
                prefList.minDimension);
            fprintf([padString('    plotting:') '%s\n'], ...
                prefList.plotting);
       end

        function pref = subsasgn(pref, ind, val)
        %SUBSASGN   Subscripted assignment for CHEBOPPREF.
        %   P.PROP = VAL, where P is a CHEBOPPREF object, assigns the value
        %   VAL to the CHEBOPPREF property PROP stored in P.  If PROP is not a
        %   CHEBOPPREF property, an error will be thrown.
        %
        %   CHEBOPPREF does not support any other subscripted assignment types,
        %   including '()' and '{}'.
            
            % Support user-friendlier syntax for specifying discretization
            % choice:
            val = cheboppref.parseDiscretization(val);
            
            % Call the superclass method.
            pref = subsasgn@chebpref(pref, ind, val);
        end 
       
    end
    
    %%%%%%%%%%%%%%%%%%%%%%%%%%%%%%%%%%%%%%%%%%%%%%%%%%%%%%%%%%%%%%%%%%%%%%%
    %% STATIC METHODS:
    %%%%%%%%%%%%%%%%%%%%%%%%%%%%%%%%%%%%%%%%%%%%%%%%%%%%%%%%%%%%%%%%%%%%%%%    
    methods ( Access = public, Static = true )
        
        function pref = getFactoryDefaults()
        %GETFACTORYDEFAULTS   Get factory default preferences.
        %   PREF = CHEBOPPREF.GETFACTORYDEFAULTS() returns a CHEBOPPREF
        %   object with the preferences set to their factory defaults,
        %   irrespective of the currently defined values of the default
        %   preferences.  This function is useful if the user wishes to
        %   solve ODEs with CHEBOP using the factory defaults when other
        %   user-set defaults are currently in force.
        %
        % See also SETDEFAULTS.

            fd = cheboppref.factoryDefaultPrefs();
            pref = cheboppref(fd);
        end

        function setDefaults(varargin)
        %SETDEFAULTS   Set default preferences.
        %   CHEBOPPREF.SETDEFAULTS(PREF1, VAL1, PREF2, VAL2, ...) sets the
        %   default values for the preferences whose names are stored in the
        %   strings PREF1, PREF2, ..., etc. to VAL1, VAL2, ..., etc.  All
        %   subsequently constructed CHEBOPPREF objects will use these values
        %   as the defaults.
        %
        %   CHEBOPPREF.SETDEFAULTS(PREF) sets the default values to the
        %   preferences stored in the CHEBOPPREF object PREF.  PREF can also
        %   be a MATLAB structure, in which case it is converted to a
        %   CHEBOPPREF as described in the documentation for the CHEBOPPREF
        %   constructor first.
        %
        %   CHEBOPPREF.SETDEFAULTS('factory') resets the default preferences to
        %   their factory values.
        %
        % See also GETFACTORYDEFAULTS.

            % The reason we don't just use manageDefaults as the second
            % argument to chebpref.setDefaults and wrap it in an additional
            % anonymous function instead is to get around what seems to be a
            % bug in MATLAB.  See commit messages for more information.
            manageDefaults = @cheboppref.manageDefaultPrefs;
            chebpref.setDefaults(@(inPref) cheboppref(inPref), ...
                @(varargin) manageDefaults(varargin{:}), varargin{:});
        end
    end

    %%%%%%%%%%%%%%%%%%%%%%%%%%%%%%%%%%%%%%%%%%%%%%%%%%%%%%%%%%%%%%%%%%%%%%%
    %% PRIVATE STATIC METHODS
    %%%%%%%%%%%%%%%%%%%%%%%%%%%%%%%%%%%%%%%%%%%%%%%%%%%%%%%%%%%%%%%%%%%%%%%
    methods ( Static = true, Access = private )

        function varargout = manageDefaultPrefs(varargin)
        %MANAGEDEFAULTPREFS   Private method for handling default preferences.
        %   CHEBOPPREF.MANAGEDEFAULTPREFS('get') returns a structure suitable
        %   for storing in the prefList property of a CHEBOPPREF with all of
        %   the currently stored default preferences suitable for initializing
        %   a CHEBOPPREF object.
        %
        %   CHEBOPPREF.MANAGEDEFAULTPREFS('set-factory') restores the default
        %   preferences to their "factory" values.
        %
        %   CHEBOPPREF.MANAGEDEFAULTPREFS('set', PREFLIST) sets the default
        %   values to those stored in the structure PREFLIST.  PREFLIST should
        %   be a structure suitable for use as a CHEBOPPREF prefList.
        %
        %   CHEBOPPREF.MANAGEDEFAULTPREFS('set', PREF1, VAL1, PREF2, VAL2, ...)
        %   sets the default values for PREF1, PREF2, ..., etc. to VAL1, VAL2,
        %   ..., etc.

        %%%%%%%%%%%%%%%%%%%%%%%%%%%%%%%%%%%%%%%%%%%%%%%%%%%%%%%%%%%%%%%%%%%%%%%%
        % DEVELOPER NOTE:
        %  - MATLAB has no equivalent to what might be called a "static" class
        %    variable in other languages, so a persistent variable is the best
        %    we can do for providing this feature.  Persistent variables are
        %    local to a specific function, so we can have only a single
        %    function for managing it.  As a result, this function has a mildly
        %    awkward syntax and so is not user-facing.
        %  - More importantly, this function is also not user-facing because
        %    its inputs and outputs depend on the internal representation of a
        %    CHEBOPPREF as a MATLAB structure, and that's not something with
        %    which anyone outside of CHEBOPPREF should be concerned.
        %%%%%%%%%%%%%%%%%%%%%%%%%%%%%%%%%%%%%%%%%%%%%%%%%%%%%%%%%%%%%%%%%%%%%%%%

            persistent defaultPrefs;

            if ( isempty(defaultPrefs) )
                defaultPrefs = cheboppref.factoryDefaultPrefs();
            end

            if ( strcmp(varargin{1}, 'get') )
                varargout{1} = defaultPrefs;
            elseif ( strcmp(varargin{1}, 'set-factory') )
                defaultPrefs = cheboppref.factoryDefaultPrefs();
            elseif ( strcmp(varargin{1}, 'set') )
                    varargin(1) = [];
                if ( isstruct(varargin{1}) )
                    defaultPrefs = varargin{1};
                else
                    while ( ~isempty(varargin) )
                        prefName = varargin{1};
                        prefValue = varargin{2};
                        
                        % Support user-friendlier syntax for specifying
                        % discretization choice:
                        prefValue = cheboppref.parseDiscretization(prefValue);
                        if ( isfield(defaultPrefs, prefName) )
                            defaultPrefs.(prefName) = prefValue;
                        else
                            error('CHEBFUN:CHEBOPPREF:cheboppref:badPref', ...
                                'Unrecognized preference name.');
                        end
                        varargin(1:2) = [];
                    end
                end
            end
        end

        function factoryPrefs = factoryDefaultPrefs()
        %FACTORYDEFAULTPREFS   Get structure of factory default preferences.
        %   S = CHEBOPPREF.FACTORYDEFAULTPREFS() returns a structure suitable
        %   for storing in the prefList property of a CHEBOPPREF object that
        %   contains all of the "factory default" values of the CHEBOP
        %   preferences.

            factoryPrefs.domain = [-1 1];
            factoryPrefs.discretization = @chebcolloc2;
            factoryPrefs.scale = NaN;
            factoryPrefs.damping = 1;
            factoryPrefs.display = 'off';
            factoryPrefs.errTol = 1e-10;
            factoryPrefs.lambdaMin = 1e-6;
            factoryPrefs.maxDimension = 4096;
            factoryPrefs.maxIter = 25;
            factoryPrefs.minDimension = 32;
            factoryPrefs.plotting = 'off';
        end
        
        function val = parseDiscretization(val)
        %PARSEDISCRETIZATION    Allow different syntax for specifying
        %                       discretization.
            
            % We want to allow user-friendly syntax for specifying the
            % discretization (#433). So check whether we have some of the
            % strings we want to allow, and convert them to the correct function
            % handle:
            if ( any(strcmpi(val, {'ultraspherical', 'ultraS'})) )
                val = @ultraS;
                
            elseif ( any(strcmpi(val, {'collocation', 'chebcolloc2', 'colloc2'})) )
                if ( strcmpi(val, {'colloc2'}) )
                    warning('CHEBOPPREF:PARSEDISCRETIZATION', ...
                        'COLLOC2 is deprecated. Please use CHEBCOLLOC2.');
                end
                val = @chebcolloc2;
                
            elseif ( any(strcmpi(val, {'chebcolloc1', 'colloc1'})) )
                if ( strcmpi(val, {'colloc1'}) )
                    warning('CHEBOPPREF:PARSEDISCRETIZATION', ...
                        'COLLOC1 is deprecated. Please use CHEBCOLLOC1.');
                end
                val = @chebcolloc1;
                
<<<<<<< HEAD
            elseif ( any(strcmpi(val, {'fourcolloc'})) )
                val = @fourcolloc;     
                
            elseif ( any(strcmpi(val, {'trigspec'})) )
                val = @trigspec;
=======
            elseif ( any(strcmpi(val, {'trigcolloc'})) )
                val = @trigcolloc;       
>>>>>>> f49840fb
                 
            end
                
        end

    end
    
end<|MERGE_RESOLUTION|>--- conflicted
+++ resolved
@@ -391,18 +391,13 @@
                     warning('CHEBOPPREF:PARSEDISCRETIZATION', ...
                         'COLLOC1 is deprecated. Please use CHEBCOLLOC1.');
                 end
-                val = @chebcolloc1;
-                
-<<<<<<< HEAD
-            elseif ( any(strcmpi(val, {'fourcolloc'})) )
-                val = @fourcolloc;     
+                val = @chebcolloc1; 
                 
             elseif ( any(strcmpi(val, {'trigspec'})) )
                 val = @trigspec;
-=======
+                
             elseif ( any(strcmpi(val, {'trigcolloc'})) )
                 val = @trigcolloc;       
->>>>>>> f49840fb
                  
             end
                 
