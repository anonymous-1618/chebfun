function h = plus(f, g)
%+   Plus for SEPARABLEAPPROX objects.
%
% F + G adds F and G. F and G can be scalars or SEPARABLEAPPROX objects.

% Copyright 2015 by The University of Oxford and The Chebfun Developers.
% See http://www.chebfun.org/ for Chebfun information.

if ( ~isa(f, 'separableApprox') ) % ??? + SEPARABLEAPPROX
    
    h = plus(g, f);
    
elseif ( isempty(g) ) % SEPARABLEAPPROX + []
    
    h = f; 
    
elseif ( isempty(f) ) % [] + SEPARABLEAPPROX
    
    h = g; 
    
elseif ( isa( g, 'double' ) )           % SEPARABLEAPPROX + DOUBLE
    
    g = compose( 0*f,@plus, g);   % promote double to object class.  
    h = plus(f, g); 
    
elseif ( ~isa(g, 'separableApprox') )          % SEPARABLEAPPROX + ???
    
    error( 'CHEBFUN:SEPARABLEAPPROX:plus:unknown', ...
        ['Undefined function ''plus'' for input arguments of type %s ' ...
        'and %s.'], class(f), class(g));
    
else                                     % SEPARABLEAPPROX + SEPARABLEAPPROX
    
    % Domain Check:
    if ( ~domainCheck(f, g) )
        error('CHEBFUN:SEPARABLEAPPROX:plus:domain', 'Inconsistent domains.');
    end
    
    % Type check:
    if ( ~strcmp( class(f),class(g) ) )
        error( 'CHEBFUN:SEPARABLEAPPROX:plus:unknown', ...
            ['Undefined function ''plus'' for input arguments of type %s ' ...
            'and %s. Try converting to the same type.'], class(f), class(g));
    end 
    
    % Check for zero SEPARABLEAPPROX objects:
    if ( iszero(f) )
        h = g;
    elseif ( iszero(g) )
        h = f;
    else
        % Add together two nonzero SEPARABLEAPPROX objects:
        h = compression_plus(f, g);

    end 
    
end

end

function h = compression_plus(f, g)
% Add SEPARABLEAPPROX objects together by a compression algorithm.

% The algorithm is as follows:
% If A = XY^T and B = WZ^T, then A + B = [X W]*[Y Z]^T,
% [Qleft, Rleft] = qr([X W])
% [Qright, Rright] = qr([Y Z])
% A + B = Qleft * (Rleft * Rright') * Qright'
% [U, S, V] = svd( Rleft * Rright' )
% A + B = (Qleft * U) * S * (V' * Qright')     -> new low rank representation

% Hack: Ensure g has the smaller pivot values.
if ( norm(f.pivotValues, -inf) < norm(g.pivotValues, -inf) )
    % [TODO]: Understand why this works!
    h = compression_plus(g, f);
    return
end

fScl = diag(1./f.pivotValues);
gScl = diag(1./g.pivotValues);
cols = [f.cols, g.cols];
rows = [f.rows, g.rows];

[Qcols, Rcols] = qr(cols);
[Qrows, Rrows] = qr(rows);

Z = zeros(length(fScl), length(gScl));
D = [ fScl, Z ; Z.', gScl ];
[U, S, V] = svd(Rcols * D * Rrows.');
% If V is complex-valued, then conjugate: 
V = conj( V ); 
% Take diagonal from SIGMA:
s = diag(S);

% Compress the format if possible.
% [TODO]: What should EPS be in the tolerance check below?
vf = vscale(f); 
vg = vscale(g);
<<<<<<< HEAD
vscl = vf + vg; 
% Remove singular values that fall below 2*eps*vscale: 
idx = find( s > 2 * eps * vscl, 1, 'last');
=======
vscl = max(vf, vg); 
% Remove singular values that fall below eps*vscale: 
idx = find( s > 10*eps * vscl, 1, 'last');
>>>>>>> 61301927
if ( isempty(idx) )
    % Return 0 separableApprox
    h = 0*f;
else
    U = U(:,1:idx);
    V = V(:,1:idx);
    s = s(1:idx);
    h = f;
    h.cols = Qcols * U;
    h.rows = Qrows * V;
    % [TODO]: PivotValues have very little meaning after this compression step.
    % For now we assign the singular values as the pivot values. 
    h.pivotValues = 1./s;
end

end<|MERGE_RESOLUTION|>--- conflicted
+++ resolved
@@ -96,15 +96,11 @@
 % [TODO]: What should EPS be in the tolerance check below?
 vf = vscale(f); 
 vg = vscale(g);
-<<<<<<< HEAD
-vscl = vf + vg; 
-% Remove singular values that fall below 2*eps*vscale: 
-idx = find( s > 2 * eps * vscl, 1, 'last');
-=======
-vscl = max(vf, vg); 
+
+vscl = 2*max(vf, vg); 
 % Remove singular values that fall below eps*vscale: 
 idx = find( s > 10*eps * vscl, 1, 'last');
->>>>>>> 61301927
+
 if ( isempty(idx) )
     % Return 0 separableApprox
     h = 0*f;
