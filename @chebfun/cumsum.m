function f = cumsum(f, m, dim)
%CUMSUM   Indefinite integral of a CHEBFUN.
%   G = CUMSUM(F) is the indefinite integral of the column CHEBFUN F. G will
%   typically be normalised so that G(F.domain(1)) = 0. The exception to this is
%   when computing indefinite integrals of functions whose indefinite integrals
%   have singularities. In this case, the arbitrary constant in the indefinite
%   integral is chosen to make the representation of G as simple as possible.
%
%   CUMSUM(F, N) returns the Nth integral of F. If N is not an integer then
%   CUMSUM(F, N) returns the fractional integral of order N as defined by the
%   Riemann-Liouville integral.
%
%   CUMSUM(F, N, 2) will take the Nth cumulative sum over the columns F an
%   array-valued CHEBFUN or quasimatrix.
%
% See also SUM, INTEGRAL.

% Copyright 2013 by The University of Oxford and The Chebfun Developers.
% See http://www.chebfun.org for Chebfun information.

% TODO: The input sequence is not the same as MATLAB. In particular, MATLAB only
% supports m = 1.

% Trivial case:
if ( isempty(f) )
    return
end

% Parse inputs:
if ( nargin == 1 )
    m = 1;
end
if ( nargin < 3 )
    % Continuous dimension by default:
    dim = 1 + f(1).isTransposed;
end

if ( round(m) ~= m )
    % Fractional integral:
    % [TODO]: Implement this!
    error('CHEBFUN:cumsum:notImplemented', ...
        'Fractional antiderivatives not yet implemented.');
    f = fracCalc(f, m);
    return
end

if ( ( dim == 1 && ~f(1).isTransposed ) || ( dim == 2 && f(1).isTransposed ) )
    % Continuous dimension:
    for k = 1:numel(f)
        f(k) = cumsumContinousDim(f(k), m);
    end
else
    % Finite dimension:
    f = cumsumFiniteDim(f, m);
end

end

function f = cumsumContinousDim(f, m)
% CUMSUM over continuous dimension.

% Get some basic information from f:
numFuns = numel(f.funs);

transState = f(1).isTransposed;

% Loop m times:
for l = 1:m
<<<<<<< HEAD

    funs = {};
    rVal = 0;
=======
    rVal = 0;    
    funs = {};
>>>>>>> a25fdfc4
    
    % Main loop for looping over each piece and do the integration:
    for j = 1:numFuns

        % Call FUN/CUMSUM():        
        [newFuns, rValNew] = cumsum(f.funs{j});
        
        if ( ~iscell( newFuns ) )
<<<<<<< HEAD
            newFuns = {newFuns + rVal};
        else
            % TODO: I think rVal needs to be added to both of the pieces?
            newFuns{end} = newFuns{end} + rVal;
        end
        rVal = rVal + rValNew;
                
        % Store FUNs:
        funs = [funs, newFuns]; %#ok<AGROW>               
=======
            newFuns = {newFuns};
        end
        
        % Add the constant term that came from the left:
        for k = 1:numel(newFuns)
            newFuns{k} = newFuns{k} + rVal;
        end

        % Store FUNs:
        funs = [funs, newFuns]; %#ok<AGROW>
        
        % Update the rval:
        rVal = get(funs{end}, 'lval') + rValNew;
        
>>>>>>> a25fdfc4
    end
    
    % Assemble the new CHEBFUN:
    f = chebfun(funs);
    
end

if ( transState )
    f = f.';
end

end

function f = cumsumFiniteDim(f, m)
% CUMSUM over finite dimension.

if ( numel(f) == 1 )
    for k = 1:numel(f.funs)
        f.funs{k} = cumsum(f.funs{k}, m, 2);
    end
else
    numCols = numel(f);
    for j = 1:m
        for k = 2:numCols-j
            f(k) = f(k) + f(k-1);
        end
    end
end

end<|MERGE_RESOLUTION|>--- conflicted
+++ resolved
@@ -66,14 +66,9 @@
 
 % Loop m times:
 for l = 1:m
-<<<<<<< HEAD
 
     funs = {};
     rVal = 0;
-=======
-    rVal = 0;    
-    funs = {};
->>>>>>> a25fdfc4
     
     % Main loop for looping over each piece and do the integration:
     for j = 1:numFuns
@@ -82,17 +77,6 @@
         [newFuns, rValNew] = cumsum(f.funs{j});
         
         if ( ~iscell( newFuns ) )
-<<<<<<< HEAD
-            newFuns = {newFuns + rVal};
-        else
-            % TODO: I think rVal needs to be added to both of the pieces?
-            newFuns{end} = newFuns{end} + rVal;
-        end
-        rVal = rVal + rValNew;
-                
-        % Store FUNs:
-        funs = [funs, newFuns]; %#ok<AGROW>               
-=======
             newFuns = {newFuns};
         end
         
@@ -107,7 +91,6 @@
         % Update the rval:
         rVal = get(funs{end}, 'lval') + rValNew;
         
->>>>>>> a25fdfc4
     end
     
     % Assemble the new CHEBFUN:
