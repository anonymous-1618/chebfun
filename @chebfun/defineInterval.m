--- conflicted
+++ resolved
@@ -78,13 +78,8 @@
 %% %%%%%%%%%%%%%%%%%%%%%%%%%% INSERTION/OVERWRITING %%%%%%%%%%%%%%%%%%%%%%%%%%%%
 if ( ~isempty(g) )                               
     
-<<<<<<< HEAD
-    if ( subInt(end) < f.domain(1) )             % Extension to the left
-        % Append FUNs, domain, and pointValues:
-=======
     if ( subInt(end) < f(1).domain(1) )             % Extension to the left
         % Append FUNs, domain, and impulses:
->>>>>>> 7712d8ee
         padding = chebfun(0, [g.domain(end), f.domain(1)]);
         f.domain = [g.domain, f.domain];
         f.funs = [g.funs, padding.funs, f.funs];
