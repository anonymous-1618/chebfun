--- conflicted
+++ resolved
@@ -198,14 +198,8 @@
 
 opg = @(x) 5*x.^2/2 - 5/2 + get(g, 'lval');
 gExact = opg(x);
-<<<<<<< HEAD
 err = gVals - gExact;
 pass(12) = norm(err, inf) < 100*get(g,'epslevel').*get(g,'vscale');
-=======
-err = norm(gVals - gExact, inf);
-tol = 20*get(g,'epslevel').*get(g,'vscale');
-pass(12) = err < tol;
->>>>>>> 008a1310
 
 %% Piecewise function on [-inf b]:
 
