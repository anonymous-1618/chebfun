function e = end(f, k, n)
<<<<<<< HEAD
%END   Rightmost point of a CHEBFUN domain (or last row/col of array-valued
%      CHEBFUN).
=======
%END   Rightmost point of a CHEBFUN domain (or last row/col of quasimatrix).
%   END(F, K, N) This function is called for indexing expressions involving a
%   CHEBFUN F when END is part of the K-th index out of N indices.
%
%   If F is a column CHEBFUN and K is 1, this function returns the last point
%   in F's domain.  If K is 2, it returns the index of F's last column.
%
%   If F is a row CHEBFUN and K is 1, this function returns the index of F's
%   last row.  If K is 2, it returns the last point in F's domain.
>>>>>>> 6bf36846

% Copyright 2013 by The University of Oxford and The Chebfun Developers. 
% See http://www.chebfun.org/ for Chebfun information.

if ( n > 2 )
    error('CHEBFUN:end:ngt2', 'Index exceeds CHEBFUN dimensions.');
end

if ( ((k == 2) && ~f.isTransposed) || ((k == 1) && f.isTransposed && (n > 1)) )
    % 'end' row/column of the array-valued CHEBFUN.
    if ( isempty(f) )
        e = 0;
    else
        e = size(f.funs{1}, 2);
    end
    
else
    % 'end' of the domain.
    e = f.domain(end);
    
end

end<|MERGE_RESOLUTION|>--- conflicted
+++ resolved
@@ -1,9 +1,6 @@
 function e = end(f, k, n)
-<<<<<<< HEAD
 %END   Rightmost point of a CHEBFUN domain (or last row/col of array-valued
 %      CHEBFUN).
-=======
-%END   Rightmost point of a CHEBFUN domain (or last row/col of quasimatrix).
 %   END(F, K, N) This function is called for indexing expressions involving a
 %   CHEBFUN F when END is part of the K-th index out of N indices.
 %
@@ -12,7 +9,6 @@
 %
 %   If F is a row CHEBFUN and K is 1, this function returns the index of F's
 %   last row.  If K is 2, it returns the last point in F's domain.
->>>>>>> 6bf36846
 
 % Copyright 2013 by The University of Oxford and The Chebfun Developers. 
 % See http://www.chebfun.org/ for Chebfun information.
