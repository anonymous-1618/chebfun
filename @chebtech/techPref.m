--- conflicted
+++ resolved
@@ -34,7 +34,7 @@
 %   CHEBTECH-SPECIFIC PREFERENCES
 %
 %     minPoints    - Minimum number of points used by the constructor.  Should
-%      [17]           be of the form 2^n + 1.  If not, it is rounded as such.
+%      [17]          be of the form 2^n + 1.  If not, it is rounded as such.
 %
 %     maxPoints    - Maximum number of points used by the constructor.
 %      [2^16+1]
@@ -60,12 +60,7 @@
 % See http://www.chebfun.org for Chebfun information.
 
 outPref.eps                = 2^-52;
-<<<<<<< HEAD
-outPref.minPoints          = 9;
-=======
-outPref.gridType           = 2;
 outPref.minPoints          = 17;
->>>>>>> 38730ad2
 outPref.maxPoints          = 2^16 + 1;
 outPref.numPoints          = NaN;
 outPref.extrapolate        = false;
