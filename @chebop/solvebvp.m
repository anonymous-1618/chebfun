function [u, info] = solvebvp(N, rhs, varargin)
%SOLVEBVP   Solve a linear or nonlinear CHEBOP BVP system.
%
%   U = SOLVEBVP(N, RHS), where N is a CHEBOP and RHS is a CHEBMATRIX, CHEBFUN
%   or a vector of doubles attempts to solve the BVP
%
%       N(U) = RHS + boundary conditions specified by N
%
%   Observe that U = SOLVEBVP(N, RHS) has the same effect as U = N\RHS, but this
%   method allows greater flexibility than CHEBOP backslash, as described below.
%
%   If successful, the solution returned, U, is a CHEBFUN if N specifies a
%   scalar problem, and a CHEBMATRIX if N specifies a coupled systems of
%   ordinary differential equations. If N specifies a linear operator, the BVP
%   is solved using a spectral or a pseudospectral method. If N specifies a
%   nonlinear operator, damped Newton iteration in function space is performed,
%   where each linear problem arising is solved via a spectral/pseudospectral
%   method.
%
%   U = SOLVEBVP(N, RHS, PREF) is the same as above, using the preferences
%   specified by the CHEBOPPREF variable PREF.
%
%   [U, INFO] = SOLVEBVP(N, RHS, PREF) is the same as above, but also returns
%   the MATLAB struct INFO, which contains useful information about the solution
%   process. The fields of INFO are as follows:
%       ISLINEAR: A vector with four entries containing linearity information
%           for N. More specifically,
%               ISLINEAR(1) = 1 if N.OP is linear
%               ISLINEAR(2) = 1 if N.LBC is linear
%               ISLINEAR(3) = 1 if N.RBC is linear
%               ISLINEAR(4) = 1 if N.BC is linear
%           Otherwise, the corresponding element of ISLINEAR is equal to 0.
%
%   For linear problems, INFO further contains the field
%       ERROR:    The residual of the differential equation.
%
%   For nonlinear problems, INFO further contains the fields
%       NORMDELTA:  A vector of the norm of the Newton updates.
%       ERROR:      An error estimate for the convergence of the Newton
%                   iteration.
%
%   Note that CHEBOP allows the RHS of coupled system of ODEs to be a scalar,
%   e.g., one can both call
%       N = chebop(@(x, u, v) [diff(u) + v ; u + diff(v)]);
%       N.bc = @(x, u, v) [u(-1) ; v(1)];
%       uv = solvebvp(N, 0);
%   and
%       uv = solvebvp(N, [0; 0]);
%
% See also: CHEBOP, CHEBOP/MLDIVIDE, CHEBOPPREF, CHEBOP/SOLVEBVPLINEAR,
%   CHEBOP/SOLVEBVPNONLINEAR, LINOP/MLDIVIDE.

% Copyright 2014 by The University of Oxford and The Chebfun Developers.
% See http://www.chebfun.org/ for Chebfun information.

% Developer note:
%   U = SOLVEBVP(N, RHS, PREF, DISPLAYINFO) allows passing in a function handle
%   to a displaying method that is called during the damped Newton iteration.
%   This allows separating the displaying process for regular CHEBOP use and
%   CHEBGUI. See chebop/displayInfo() and chebgui/displayInfo() for more
%   details.

% Parse inputs:
[pref, isPrefGiven, displayInfo] = parseInputs(N, varargin{:});

% Find out how many variables N operates on:
nVars = numVars(N);

% Support single input argument for autonomous scalar problems:
if ( nargin(N) == 1 )
    N.op = @(x, u) N.op(u);
end

% Store the domain we're working with.
dom = N.domain;

% Create an initial guess if none is passed.
if ( isempty(N.init) )
    % Initialise a zero CHEBFUN:
    zeroFun = chebfun(0, dom); 
    % Convert to a CHEBMATRIX of correct dimensions:
    u0 = cell(nVars, 1);
    for k = 1:nVars
        u0{k} = zeroFun;
    end
    u0 = chebmatrix(u0);
else
    % Get the initial guess.
    u0 = N.init; 
end

% Initialise the independent variable:
x = chebfun(@(x) x, dom);

% Linearize and attach preferences.
[L, residual, isLinear] = linearize(N, u0, x);

% Determine the discretization.
pref = determineDiscretization(N, L, isPrefGiven, pref);

<<<<<<< HEAD
% Clear boundary conditions if using TRIGCOLLOC.
if ( isequal(pref.discretization, @trigcolloc) || ...
        isequal(pref.discretization, @trigspec) )
=======
% Clear boundary conditions if the dicretization uses periodic functions.
discPreference = pref.discretization();
tech = discPreference.returnTech();
if ( isPeriodicTech(tech()) )
>>>>>>> 48b4d0f6
    [N, L] = clearPeriodicBCs(N, L);
end

warnState = warning();
[ignored, lastwarnID] = lastwarn(); %#ok<ASGLU>
if ( strcmp(lastwarnID, 'CHEBFUN:CHEBOP:linearize:bcConcat') )
    warning('off', 'CHEBFUN:CHEBOP:linearize:bcConcat');
end

% Check the size of the residual (the output the dimensions of the CHEBOP).
[numRow, numCol] = size(residual);

% If the RHS passed is numerical, cast it to a CHEBMATRIX of the appropriate
% size before continuing:
if ( isnumeric(rhs) )
    % Check whether dimensions match:
    if ( ~(all(size(rhs) == [numRow, numCol])) &&  (max(size(rhs)) > 1) )
        if ( all(size(rhs) == [numCol, numRow]) )
            warning('CHEBFUN:CHEBOP:solvebvp:vertcat1', ...
                'Please concatenate the right-hand side of the BVP vertically. Transposing.')
            rhs = rhs.';
        else
            error('CHEBFUN:CHEBOP:solvebvp:rhs', ...
                'The right-hand side does not match the output dimensions of the operator.');
        end
    end
    
    % Convert the rhs to a CHEBMATRIX.
    rhs = rhs + 0*residual;
    
elseif ( isa(rhs, 'chebfun') && size(rhs, 2) > 1 )
    rhs = chebmatrix(mat2cell(rhs).');
    warning('CHEBFUN:CHEBOP:solvebvp:vertcat2', ...
        'Please use vertical concatenation for the right-side data.')
end

% Do the same for the initial guess:
if ( isnumeric(u0) )
    % Check whether dimensions match:
    if ( ~all(size(u0) == [numRow, numCol]) )
        if ( all(size(u0) == [numCol, numRow]) )
            warning('CHEBFUN:CHEBOP:solvebvp:vertcat3', ...
                ['Please concatenate the initial guess of the solution for '...
                'the BVP vertically. Transposing.']);
            u0 = u0.';
        else
            error('CHEBFUN:CHEBOP:solvebvp:init', ...
                'Initial guess does not match output dimensions of operator.');
        end
    end
    
    % Convert the initial guess to a CHEBMATRIX.
    u0 = u0 + 0*residual;
end

% Ensure that u0 is of correct discretization, and convert it to a
% CHEBMATRIX if necessary.
if ( isa(u0, 'chebfun') )
    u0 = chebmatrix(chebfun(u0, dom, 'tech', tech));
elseif ( isa(u0, 'chebmatrix') )
    constr = @(f) chebfun(f, dom, 'tech', tech);
    u0.blocks = cellfun(constr, u0.blocks, 'uniformOutput', false);
end
    
% Solve:
if ( all(isLinear) )
    % Call solver method for linear problems.
    [u, info] = N.solvebvpLinear(L, rhs - residual, N.init, pref, displayInfo);
else
    % [TODO]: Switch between residual and error oriented Newton methods.
    
    % Create initial guess which satisfies the linearised boundary conditions:
    if ( isempty(N.init) )
        
        if ( ~isequal(pref.discretization, @trigcolloc) )
            % Find a new initial guess that satisfies the BCs of L.
            % If we are using TRIGCOLLOC, we don't need to do that because 
            % the zero CHEBFUN is periodic.
            u0 = fitBCs(L, pref);
        end
        
        % Linearize about the new initial guess. If we are working with
        % parameter dependent problems, and did not get an initial condition
        % passed, we might have to cast some components in the CHEBMATRIX U0
        % from a CHEBFUN to a scalar. Hence, call LINEARIZE() with four outputs.
        [L, residual, isLinear, u0] = linearize(N, u0, x);
    end
    
    % Ensure that rhs is of correct discretization, and convert it to a 
    % CHEBMATRIX if necessary.
    if ( isa(rhs, 'chebfun') )
        rhs = chebmatrix(chebfun(rhs, dom, 'tech', tech));
    elseif ( isa(rhs, 'chebmatrix') )
        constr = @(f) chebfun(f, dom, 'tech', tech);
        rhs.blocks = cellfun(constr, rhs.blocks, 'uniformOutput', false);
    end
    
    % Call solver method for nonlinear problems.
    [u, info] = solvebvpNonlinear(N, rhs, L, u0, residual, pref, displayInfo);
    
end

% Revert warning state:
warning(warnState);

% Return a CHEBFUN rather than a CHEBMATRIX for scalar problems:
if ( all(size(u) == [1 1]) )
    u = u{1};
end

% Simplify the result:
u = simplify(u);

% Return the linearity information as well:
info.isLinear = isLinear;

end

function [pref, isPrefGiven, displayInfo] = parseInputs(N, varargin)
%PARSEINPUTS   Parse the input arguments to SOLVEBVP.

% Initialise the outputs:
pref = [];
displayInfo = [];

% Loop over varargin:
while ( ~isempty(varargin) )
    if ( ischar(varargin{1}) )
        warning('CHEBFUN:CHEBOP:solvebvp:stringInput', ...
            'String inputs to SOLVEBVP are deprecated.');
        varargin(1) = [];
    elseif ( isa(varargin{1}, 'cheboppref') )
        pref = varargin{1};
        varargin(1) = [];
        isPrefGiven = 1;
    elseif ( isa(varargin{1}, 'function_handle') )
        displayInfo = varargin{1};
        varargin(1) = [];
    else
        error('CHEBFUN:CHEBOP:solvebvp', ...
            'Unknown input of type %s to SOLVEBVP.', class(varargin{1}));
    end
end

% No preferences passed; use the current chebopprefs:
if ( isempty(pref) )
    pref = cheboppref();
    isPrefGiven = 0;
end

% If no DISPLAYINFO function handle passed, use the default CHEBOP one.
if ( isempty(displayInfo) )
    displayInfo = @chebop.displayInfo;
end

end<|MERGE_RESOLUTION|>--- conflicted
+++ resolved
@@ -98,16 +98,10 @@
 % Determine the discretization.
 pref = determineDiscretization(N, L, isPrefGiven, pref);
 
-<<<<<<< HEAD
-% Clear boundary conditions if using TRIGCOLLOC.
-if ( isequal(pref.discretization, @trigcolloc) || ...
-        isequal(pref.discretization, @trigspec) )
-=======
 % Clear boundary conditions if the dicretization uses periodic functions.
 discPreference = pref.discretization();
 tech = discPreference.returnTech();
 if ( isPeriodicTech(tech()) )
->>>>>>> 48b4d0f6
     [N, L] = clearPeriodicBCs(N, L);
 end
 
