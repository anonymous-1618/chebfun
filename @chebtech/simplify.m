--- conflicted
+++ resolved
@@ -38,11 +38,7 @@
 end
 
 % Zero all coefficients smaller than the tolerance relative to F.VSCALE:
-<<<<<<< HEAD
-f.coeffs(abs(f.coeffs) < tol) = 0;
-=======
 f.coeffs(bsxfun(@minus, abs(f.coeffs), tol.*f.vscale) < 0) = 0;
->>>>>>> 65a44f92
 
 % Check for trailing zero coefficients:
 [ignored, firstNonZeroRow] = find(f.coeffs.' ~= 0, 1);
