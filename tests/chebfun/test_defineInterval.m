--- conflicted
+++ resolved
@@ -76,11 +76,7 @@
 f = defineInterval(f, [-1, .25], []);
 pass(15) = all(f.domain == [.25, 1]);
 
-<<<<<<< HEAD
-%% Integration of SINGFUN: piecewise smooth chebfun
-=======
 %% Test on singular function: piecewise smooth chebfun
->>>>>>> 8e7bb0a2
 
 % define the domain:
 dom = [-2 -1 0 1];
