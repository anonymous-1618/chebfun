classdef functionalBlock < linBlock
%FUNCTIONALBLOCK  Linear map of function to scalar.
%   This class is not intended to be called directly by the end user.
%
%   See also LINBLOCK, LINOP, CHEBOP, CHEBOPPREF.

% Copyright 2013 by The University of Oxford and The Chebfun Developers.
% See http://www.chebfun.org/ for Chebfun information.

%%%%%%%%%%%%%%%%%%%%%%%%%%%%%%%%%%%%%%%%%%%%%%%%%%%%%%%%%%%%%%%%%%%%%%%%%%%%%%%%
% Developer notes
%
% One of the two concrete implementations of the abstract type LINBLOCK.
% Functionals can be composed with operators, added, and applied to CHEBFUN
% objects.
%%%%%%%%%%%%%%%%%%%%%%%%%%%%%%%%%%%%%%%%%%%%%%%%%%%%%%%%%%%%%%%%%%%%%%%%%%%%%%%%
       
    methods
        function A = functionalBlock(domain)
            % FUNCTIONALBLOCK constructor, simply calls the LINBLOCK
            % constructor.
            A = A@linBlock(domain);
        end
        
        function varargout = size(A, dim) %#ok<INUSL>
            % SIZE  Size of a FUNCTIONALBLOCK.
            % The commands
            %   S = SIZE(A)
            %   [M, N] = SIZE(A)
            %   P = SIZE(A, K)
            % return the results expected from standard MATLAB syntax.
            
            % A FUNCTIONALBLOCK is always of dimensions 1 x Inf.
            m = [1, Inf];
            if nargin > 1
                varargout = {m(dim)};
            elseif nargout <= 1
                varargout = {m};
            else
                varargout = {m(1) m(2)};
            end
        end

        function C = uminus(A)
            % Unary minus of a FUNCTIONALBLOCK
            C = functionalBlock(A.domain);
            C.stack = @(z) -A.stack(z);
        end
        
        function C = mtimes(A, B)
            % *    Functional composition, multiplication or application.
            %
            % C = A*B, where A is a FUNCTIONALBLOCK and B is an OPERATORBLOCK,
            % returns the FUNCTIONALBLOCK C which is the the result of composing
            % the operators A and B.
            %
            % C = A*B, or C = B*A,  where A is a FUNCTIONALBLOCK and B is a
            % scalar, returns the FUNCTIONALBLOCK C which is the the result of
            % multiplying A with B.
            %
            % C = A*F, where A is a FUNCTIONALBLOCK and F is a CHEBFUN, returns
            % the CHEBFUN C which is the the result of applying A to F.

            
            % Allow functional * scalar, but put the scalar first. 
            if ( isnumeric(B) && (length(B) == 1) )
                temp = A;
                A = B;
                B = temp;
            end
            
            if ( isa(B, 'chebfun') )
                % Apply functional to chebfun.
                C = toFunction(A);
                C = C(B);
            elseif ( isnumeric(A) )
                % Mulitply functional by scalar. 
                C = functionalBlock(B.domain);
                C.stack = @(z) A*B.stack(z);
                C.diffOrder = B.diffOrder;
            elseif ( isa(B, 'operatorBlock') )
                % Compose functional with operator. 
                C = functionalBlock(A.domain);
                C.stack = @(z) A.stack(z) * B.stack(z);
                C.diffOrder = A.diffOrder + B.diffOrder;
            else 
                error('Unrecognized operand types.')
            end
        end
        
        function C = plus(A, B)
            % C = A + B     Addition of two FUNCTIONALBLOCK objects A and B.
            C = functionalBlock(A.domain);
            C.stack = @(z) A.stack(z) + B.stack(z);
            C.diffOrder = max(A.diffOrder, B.diffOrder);
        end        
        

    end
    
    methods (Static = true)
        
        function F = dot(f)   % synonym for inner()
            % FUNCTIONALBLOCK.DOT Synonym for FUNCTIONALBLOCK.INNER.
            %
            % See also FUNCTIONALBLOCK.INNER.
            F = inner(f);
        end
        
        function E = eval(varargin)
            % EVAL(DOMAIN) returns a function E. The output of E(X) is an
            % evaluator at X in the domain.
            E = @(x) functionalBlock.feval(x, varargin{:});
        end
        
        function E = feval(location, varargin)
            % Use inputParser to parse the arguments to the method.
            p = inputParser;
            addRequired(p, 'location');
            pref = cheboppref;
            addOptional(p, 'domain', pref.domain, @isnumeric);
            valid = @(x) ischar(x) || isnumeric(x);
            addOptional(p, 'direction', 0, valid);
            parse(p, location, varargin{:});
            location = p.Results.location;
            domain = p.Results.domain;
            direction = p.Results.direction;
 
            % Sanity check. 
            if ( location < domain(1) ) || ( location > domain(end) )
                error('Evaluation location is not in the domain.')
            end
            
            % Convert direction argument into a number.
            if ischar(direction)
                if any( strncmpi(direction, {'left', '-'}, 1) )
                    direction = -1;
                elseif any( strncmpi(direction, {'right', '+'}, 1) )
                    direction = +1;
                else
                    error(['Direction must be ''left'', ''right'', ' ...
                        '''+'', or ''-''.'])
                end
            end
            
            % Create the FUNCTIONALBLOCK with information now available.
            E = functionalBlock(domain);
            E.stack = @(z) feval(z, location, direction);
        end
        
        function F = inner(f)
            F = functionalBlock(f.domain);
            F.stack = @(z) inner(z, f);
            F.diffOrder = 0;
        end
        
        function S = sum(domain)
            % FUNCTIONALBLOCK.SUM  Definite integration functional.
            %
            % S = FUNCTIONALBLOCK.SUM(DOMAIN) returns the definite integration
            % functional on the domain DOMAIN (i.e. the functional that maps a
            % function to its definite integral).
            pref = cheboppref;
            if ( nargin==0 )
                domain = pref.domain;
            end
            
            % Create the FUNCTIONALBLOCK with information now available.
            S = functionalBlock(domain);
            S.stack = @(z) sum(z);
            S.diffOrder = -1;
        end
        
<<<<<<< HEAD
        function Z = zero(domain)
            % FUNCTIONALBLOCK.ZERO  Zero functional.
=======
        function Z = zeros(domain)      % TODO: Zero or zeros?
            % FUNCTIONALBLOCK.ZEROS  Zero functional.
>>>>>>> 990d0da2
            %
            % Z = FUNCTIONALBLOCK.ZERO(DOMAIN) returns the zero functional for
            % functions on the domain DOMAIN (i.e., the functional that maps all
            % functions to 0 on the same domain
            pref = cheboppref;
            if ( nargin == 0 )
                domain = pref.domain;
            end
            
            % Create the FUNCTIONALBLOCK with information now available.
            Z = functionalBlock(domain);
            Z.stack = @(z) zero(z);
            Z.diffOrder = 0;
        end
    end
    
end<|MERGE_RESOLUTION|>--- conflicted
+++ resolved
@@ -171,13 +171,8 @@
             S.diffOrder = -1;
         end
         
-<<<<<<< HEAD
         function Z = zero(domain)
             % FUNCTIONALBLOCK.ZERO  Zero functional.
-=======
-        function Z = zeros(domain)      % TODO: Zero or zeros?
-            % FUNCTIONALBLOCK.ZEROS  Zero functional.
->>>>>>> 990d0da2
             %
             % Z = FUNCTIONALBLOCK.ZERO(DOMAIN) returns the zero functional for
             % functions on the domain DOMAIN (i.e., the functional that maps all
