--- conflicted
+++ resolved
@@ -45,22 +45,6 @@
     return
 end
 
-<<<<<<< HEAD
-% If domain is empty take it to be co-latitude.
-if ( (nargin < 3) || isempty(dom) )
-     dom = [-pi pi 0 pi]; 
-elseif ( isa(dom, 'double') && (numel(dom) ~= 4) )
-    error('CHEBFUN:SPHEREFUN:CONSTRUCTOR:domain',... 
-          ['A domain is rarely given for spherefun, ', ... 
-          'but it needs to be given by four corner values ',... 
-          'in intrinstic coordinates.'])
-elseif ( isa(dom,'double') && (numel(dom) == 4) && ...
-        (norm(dom(:)' - [-pi pi 0 pi]) > 0) )
-    error('CHEBFUN:SPHEREFUN:CONSTRUCTOR:domain',...
-        ['The domain of a spherefun is always [-pi pi]x[0 pi] in '...
-        'intrinstic coordinates']);
-end
-=======
 % Preferences:
 tech        = trigtech;
 tpref       = tech.techPref;
@@ -70,7 +54,6 @@
 sampleTest  = cheb2Prefs.sampleTest;
 maxRank     = cheb2Prefs.maxRank;
 pseudoLevel = cheb2Prefs.chebfun2eps;
->>>>>>> d6034e08
 
 alpha = 100; % Default value for coupling parameter
 
