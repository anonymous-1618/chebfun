function pass = test_subsref(pref)
% Test SUBSREF()

if ( nargin < 1 )
    pref = chebfunpref;
end

tol = 1000*pref.cheb2Prefs.chebfun2eps;

% Evaluation
f = chebfun2(@(x,y) sin(x.*(y-.1)), [-2 2 -3 4]);

pass(1) = ( norm( f( pi/4, pi/6 ) - sin(pi/4.*(pi/6-.1)) ) < tol );

slice = chebfun(@(x) sin(x.*(pi/6-.1)), [-2 2] );
slice2 = chebfun(@(x) sin(x.*(pi/4-.1)), [-2 2] );
pass(2) = ( norm( f( :, [pi/6 pi/4] ) - [slice slice2]' ) < tol );

slice = chebfun(@(y) sin(pi/4.*(y-.1)), [-3 4] );
slice2 = chebfun(@(y) sin(pi/6.*(y-.1)), [-3 4] );
pass(3) = ( norm( f( pi/4, : ) - slice ) < tol );
pass(4) = ( norm( f( [pi/4 pi/6], : ) - [slice slice2] ) < tol );

pass(5) = ( norm( f( :, : ) - f ) < tol );

% Test evaluation syntax for chebfun inputs.
f = chebfun2(@(x,y) x.*y);
c1 = chebfun(@(t) 1 + 0*t);
c2 = chebfun(@(t) -.3 + 0*t);
pass(6) = ( norm( f(c1, c2) +.3 ) < tol );
pass(7) = ( norm( f(c1 + 1i*c2) +.3 ) < tol );
pass(8) = ( norm( feval(f, c1, c2) - f(c1, c2) ) < tol );

% GET properties
f = chebfun2(@(x,y) x);
pass(9) = ( norm( f.rows - chebfun(@(x) x) ) < tol );
pass(10) = ( norm( f.domain - [-1 1 -1 1] ) < tol );

% Restriction
f = chebfun2(@(x,y) sin(x.*(y-.1)), [-2 2 -3 4]);
g = f{-1,1,-.5,.25};
exact = chebfun2(@(x,y) sin(x.*(y-.1)), [-1,1,-.5,.25]);
pass(11) = ( norm( g -  exact ) < 10*tol );

<<<<<<< HEAD
% Test chebfun2( chebfun2v ) composition.
f = chebfun2(@(x,y) cos(x.*y));
F = chebfun2v(@(x,y) x, @(x,y) y);
pass(12) = ( norm(f(F) - f) < tol );

f = chebfun2(@(x,y) cos(x.*y), [-3,4,-2,6]);
g = chebfun2(@(x,y) cos(x.*y), [-2,2,-2,2]);
F = chebfun2v(@(x,y) x, @(x,y) y, [-2,2,-2,2]);
pass(13) = ( norm(f(F) - g) < tol );

% Composition of a CHEBFUN2 with a CHEBFUN3V.
F = chebfun3v(@(x,y,z) x, @(x,y,z) y);
g = chebfun2(@(x,y) x + y);
h = g(F);
h_true = chebfun3(@(x,y,z) x + y);
pass(14) = ( norm(h - h_true) < tol );

% Composition g(f) of a CHEBFUN2 g with a CHEBFUN2 f, interpeted as [real(f);
% imag(f)].
f = chebfun2(@(x,y) x + 1i*y);
g = chebfun2(@(x,y) x + y);
h = g(f);
h_true = g;
pass(15) = ( norm(h - h_true) < tol );

% Composition g(f) of a CHEBFUN2 g with a CHEBFUN3 f, interpeted as [real(f);
% imag(f)].
f = chebfun3(@(x,y,z) x + 1i*y);
g = chebfun2(@(x,y) x + y);
h = g(f);
h_true = chebfun3(@(x,y,z) x + y);
pass(16) = ( norm(h - h_true) < tol );

% Composition g(f1, f2) of a CHEBFUN2 g and two CHEBFUN3.
f1 = chebfun3(@(x,y,z) x);
f2 = chebfun3(@(x,y,z) y);
g = chebfun2(@(x,y) x + y);
h = g(f1, f2);
h_true = chebfun3(@(x,y,z) x + y);
pass(17) = ( norm(h - h_true) < tol );

% Composition g(f1, f2) of a CHEBFUN2 g and two CHEBFUN2.
f1 = chebfun2(@(x,y) x);
f2 = chebfun2(@(x,y) y);
g = chebfun2(@(x,y) x + y);
h = g(f1, f2);
h_true = chebfun2(@(x,y) x + y);
pass(18) = ( norm(h - h_true) < tol );

% Test composition with a CHEBMATRIX:
t = chebfun(@(t) t);
F = [t; t];
g = chebfun2(@(x,y) x + y);
h = g(F);
h_true = chebfun(@(t) 2*t);
pass(19) = ( norm(h - h_true) < tol );

% Test composition with one inf by 2 CHEBFUN:
F = chebfun(@(t) [t, t]);
g = chebfun2(@(x,y) x + y);
h = g(F);
h_true = chebfun(@(t) 2*t);
pass(20) = ( norm(h - h_true) < tol );

% Test composition with two CHEBFUNs:
f = chebfun(@(t) t);
g = chebfun2(@(x,y) x + y);
h = g(f, f);
h_true = chebfun(@(t) 2*t);
pass(21) = ( norm(h - h_true) < tol );

% Test composition with a complex-valued CHEBFUN:
f = chebfun(@(t) t + 2i*t);
g = chebfun2(@(x,y) x + y);
h = g(f);
h_true = chebfun(@(t) 3*t);
pass(22) = ( norm(h - h_true) < tol );
=======
% Evaluation of complex-valued Chebfun2 objects, #1956
f = chebfun2(@(z) z);
pass(12) = norm(f(1i) -  1i) < tol; 
pass(13) = norm(f(1) -  1) < tol; 
>>>>>>> 8c8ec057

end<|MERGE_RESOLUTION|>--- conflicted
+++ resolved
@@ -42,23 +42,27 @@
 exact = chebfun2(@(x,y) sin(x.*(y-.1)), [-1,1,-.5,.25]);
 pass(11) = ( norm( g -  exact ) < 10*tol );
 
-<<<<<<< HEAD
+% Evaluation of complex-valued Chebfun2 objects, #1956
+f = chebfun2(@(z) z);
+pass(12) = norm(f(1i) -  1i) < tol; 
+pass(13) = norm(f(1) -  1) < tol; 
+
 % Test chebfun2( chebfun2v ) composition.
 f = chebfun2(@(x,y) cos(x.*y));
 F = chebfun2v(@(x,y) x, @(x,y) y);
-pass(12) = ( norm(f(F) - f) < tol );
+pass(14) = ( norm(f(F) - f) < tol );
 
 f = chebfun2(@(x,y) cos(x.*y), [-3,4,-2,6]);
 g = chebfun2(@(x,y) cos(x.*y), [-2,2,-2,2]);
 F = chebfun2v(@(x,y) x, @(x,y) y, [-2,2,-2,2]);
-pass(13) = ( norm(f(F) - g) < tol );
+pass(15) = ( norm(f(F) - g) < tol );
 
 % Composition of a CHEBFUN2 with a CHEBFUN3V.
 F = chebfun3v(@(x,y,z) x, @(x,y,z) y);
 g = chebfun2(@(x,y) x + y);
 h = g(F);
 h_true = chebfun3(@(x,y,z) x + y);
-pass(14) = ( norm(h - h_true) < tol );
+pass(16) = ( norm(h - h_true) < tol );
 
 % Composition g(f) of a CHEBFUN2 g with a CHEBFUN2 f, interpeted as [real(f);
 % imag(f)].
@@ -66,7 +70,7 @@
 g = chebfun2(@(x,y) x + y);
 h = g(f);
 h_true = g;
-pass(15) = ( norm(h - h_true) < tol );
+pass(17) = ( norm(h - h_true) < tol );
 
 % Composition g(f) of a CHEBFUN2 g with a CHEBFUN3 f, interpeted as [real(f);
 % imag(f)].
@@ -74,7 +78,7 @@
 g = chebfun2(@(x,y) x + y);
 h = g(f);
 h_true = chebfun3(@(x,y,z) x + y);
-pass(16) = ( norm(h - h_true) < tol );
+pass(18) = ( norm(h - h_true) < tol );
 
 % Composition g(f1, f2) of a CHEBFUN2 g and two CHEBFUN3.
 f1 = chebfun3(@(x,y,z) x);
@@ -82,7 +86,7 @@
 g = chebfun2(@(x,y) x + y);
 h = g(f1, f2);
 h_true = chebfun3(@(x,y,z) x + y);
-pass(17) = ( norm(h - h_true) < tol );
+pass(19) = ( norm(h - h_true) < tol );
 
 % Composition g(f1, f2) of a CHEBFUN2 g and two CHEBFUN2.
 f1 = chebfun2(@(x,y) x);
@@ -90,7 +94,7 @@
 g = chebfun2(@(x,y) x + y);
 h = g(f1, f2);
 h_true = chebfun2(@(x,y) x + y);
-pass(18) = ( norm(h - h_true) < tol );
+pass(20) = ( norm(h - h_true) < tol );
 
 % Test composition with a CHEBMATRIX:
 t = chebfun(@(t) t);
@@ -98,33 +102,27 @@
 g = chebfun2(@(x,y) x + y);
 h = g(F);
 h_true = chebfun(@(t) 2*t);
-pass(19) = ( norm(h - h_true) < tol );
+pass(21) = ( norm(h - h_true) < tol );
 
 % Test composition with one inf by 2 CHEBFUN:
 F = chebfun(@(t) [t, t]);
 g = chebfun2(@(x,y) x + y);
 h = g(F);
 h_true = chebfun(@(t) 2*t);
-pass(20) = ( norm(h - h_true) < tol );
+pass(22) = ( norm(h - h_true) < tol );
 
 % Test composition with two CHEBFUNs:
 f = chebfun(@(t) t);
 g = chebfun2(@(x,y) x + y);
 h = g(f, f);
 h_true = chebfun(@(t) 2*t);
-pass(21) = ( norm(h - h_true) < tol );
+pass(23) = ( norm(h - h_true) < tol );
 
 % Test composition with a complex-valued CHEBFUN:
 f = chebfun(@(t) t + 2i*t);
 g = chebfun2(@(x,y) x + y);
 h = g(f);
 h_true = chebfun(@(t) 3*t);
-pass(22) = ( norm(h - h_true) < tol );
-=======
-% Evaluation of complex-valued Chebfun2 objects, #1956
-f = chebfun2(@(z) z);
-pass(12) = norm(f(1i) -  1i) < tol; 
-pass(13) = norm(f(1) -  1) < tol; 
->>>>>>> 8c8ec057
+pass(24) = ( norm(h - h_true) < tol );
 
 end