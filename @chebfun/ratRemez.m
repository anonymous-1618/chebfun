--- conflicted
+++ resolved
@@ -317,15 +317,8 @@
 end
 %}
 
-<<<<<<< HEAD
     varargout = {rh,status};
-=======
-if nargout<=2
-    varargout = {rh,status};
-else
-    varargout = {p,q,rh,status};    
-end
->>>>>>> 420bd440
+
     
 end
 %%%%%%%%%%%%%%%%%%%%%%%%%%%%%%%%%%%%%%%%%%%%%%%%%%%%%%%%%%%%%%%%%%%%%%%%%%%%%%%%
