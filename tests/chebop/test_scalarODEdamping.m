function [pass, u1, u2, info1, info2] = test_scalarODEdamping(pref)
% A nonlinear CHEBOP test. This test tests a scalar ODE, where no breakpoints
% occur. It solves the problem using colloc1, colloc2 and ultraS
% discretizations. The problem solved requires damping for the Newton iteration
% to converge.
%
% Asgeir Birkisson, May 2014.

%% Setup
dom = [0 pi];
if ( nargin == 0 )
    pref = cheboppref;
end

N = chebop(@(x,u) .05*diff(u,2) + cos(5*x).*sin(u), dom);
N.lbc = @(u) u - 2; 
N.rbc = @(u) u - 3;
rhs = 0;

% Try different discretizations:

%% Start with colloc2
pref.discretization = @colloc2;
pref.errTol = 1e-13;
[u1, info1] = solvebvp(N, rhs, pref);
err(1) = norm(N(u1));
tol(1) = pref.errTol;

%% Change to colloc1
pref.discretization = @colloc1;
pref.errTol = 1e-9;
[u2, info2] = solvebvp(N, rhs, pref);
err(2) = norm(N(u2));
tol(2) = pref.errTol;

%% Change to ultraS
pref.discretization = @ultraS;
<<<<<<< HEAD
pref.errTol = 1e-13;
=======
pref.errTol = 1e-12;
>>>>>>> 17af937f
[u3, info3] = solvebvp(N, rhs, pref);
err(3) = norm(N(u3));
tol(3) = pref.errTol;

%% Did we pass? 
% To pass, both residuals have to be small, but we should not expect u1 and u2
% to be identical!
pass = err < tol;
pass(4) = ( (norm(u1 - u2) ~= 0) && (norm(u2 - u3) ~= 0) && ...
    (norm(u1 - u3) ~= 0));

end<|MERGE_RESOLUTION|>--- conflicted
+++ resolved
@@ -35,11 +35,7 @@
 
 %% Change to ultraS
 pref.discretization = @ultraS;
-<<<<<<< HEAD
-pref.errTol = 1e-13;
-=======
 pref.errTol = 1e-12;
->>>>>>> 17af937f
 [u3, info3] = solvebvp(N, rhs, pref);
 err(3) = norm(N(u3));
 tol(3) = pref.errTol;
