function [p, q, rh, pqh, h, interpSuccess, isUnique] = computeTrialFunctionRational(f, xk, m, n)

% Vector of alternating signs.
N = m + n;
sigma = ones(N + 2, 1);
sigma(2:2:end) = -1;

% Orthogonal matrix with respect to <,>_{xk}.
[C, ignored] = qr(fliplr(vander(xk)));

fk = feval(f, xk);
dom = f.domain([1, end]);
% Left and right rational interpolation matrices.
ZL = C(:,m+2:N+2).'*diag(fk)*C(:,1:n+1);
ZR = C(:,m+2:N+2).'*diag(sigma)*C(:,1:n+1);

% Solve generalized eigenvalue problem.
[v, d] = eig(ZL, ZR);

% Compute all possible qk and and look for ones with unchanged sign.
qk_all = C(:,1:n+1)*v;
pos =  find(abs(sum(sign(qk_all))) == N + 2);  % Sign changes of each qk.
interpSuccess = 1;

% This shouldn't happen, theoretically
if ( (length(pos) > 1) )
    error('CHEBFUN:CHEBFUN:remez:eigensolver', ...
        'More than one vector doesn''t change sign');
    interpSuccess = 0;
end

if ( isempty(pos) )
    disp('poles on the approximation domain');
    %[~, pos] = max(abs(sum(sign(qk_all))));
    %plusSign = sum(qk_all(:, pos) > 0);
    %minusSign = sum(qk_all(:, pos) < 0);
    %if ( plusSign > minusSign )
    %    qk_all(:, pos) = abs(qk_all(:, pos));
    %else
    %    qk_all(:, pos) = -abs(qk_all(:, pos));
    %end
    interpSuccess = 0;
end

<<<<<<< HEAD
qk = qk_all(:,pos);       % Keep qk with unchanged sign.
h = d(pos, pos);          % Levelled reference error.
pk = (fk - h*sigma).*qk;  % Vals. of r*q in reference.
=======
if (interpSuccess == 1)
    
    qk = qk_all(:,pos);       % Keep qk with unchanged sign.
    h = d(pos, pos);          % Levelled reference error.
    disp(h);
    pk = (fk - h*sigma).*qk;  % Vals. of r*q in reference.
>>>>>>> 1cdbb77d


    % Trial numerator and denominator.
    [xk_leja, idx] = leja(xk, 1, m+1);
    pk_leja = pk(idx);
    w_leja = baryWeights(xk_leja);
    p = chebfun(@(x) bary(x, pk_leja, xk_leja, w_leja), dom, m + 1);

    [xk_leja, idx] = leja(xk, 1, n+1);
    qk_leja = qk(idx);
    w_leja = baryWeights(xk_leja);
    q = chebfun(@(x) bary(x, qk_leja, xk_leja, w_leja), dom, n + 1);

    rk = feval(p, xk)./feval(q, xk);
    %absInterpError = norm( (fk - rk) - h*sigma, inf);
 
<<<<<<< HEAD
nn = round(length(xk)/2);
fvals = fk - h*sigma;
xx = xk; xx(nn) = [];
fx = fvals; fx(nn) = [];
A = berrut(xx, fx, m, n);
v = null(A);
if ( size(v, 2) > 1 )
    isUnique = false;
    rh = [];
    pqh = [];
    interpSuccess = false;
    return
else
    isUnique = true;
end


rh = @(t) bary(t, fx, xx, v);
pqh = @(x) p(x)./q(x);
%r = chebfun(fh, dom, 'splitting', 'on');

if (  absInterpError > 1e-7 )
    str = sprintf( 'abs interp error: %.16g', absInterpError);
    %disp(str)
    interpSuccess = false;
else
    interpSuccess = true;
=======
    nn = round(length(xk)/2);
    fvals = fk - h*sigma;
    xx = xk; xx(nn) = [];
    fx = fvals; fx(nn) = [];
    A = berrut(xx, fx, m, n);
    v = null(A);
    rh = @(t) bary(t, fx, xx, v);
    pqh = @(x) p(x)./q(x);
    
else
    % we won't use these values, since the eigensolver failed to provide a
    % valid, pole free, interpolant; hence, we'll go ahead and perturb the
    % previous, valid, reference
    p = 0;
    q = 0;
    rh = 0;
    pqh = 0;
    h = 0;
>>>>>>> 1cdbb77d
end

%r = chebfun(fh, dom, 'splitting', 'on');

%if (  absInterpError > 1e-7 )
%    str = sprintf( 'abs interp error: %.16g', absInterpError);
%    disp(str)
%    interpSuccess = 0;
%else
%    interpSuccess = 1;
%end


end

function A = berrut(x, f, m, n)
x = x(:); x = x.';
f = f(:); f = f.';
A = zeros(m+n, m+n+1);
for i = 1:m
    A(i, :) = x.^(i-1);
end

for i = 1:n
    A(m+i,:) = f.*x.^(i-1);
end
end

function L = lowner(y, x, r, N)

L = zeros(r, N-r);

for i = 1:r
    for j = r+1:N
        L(i,j-r) = (y(i) - y(j))/(x(i)-x(j));
    end
end

end




function [xx, pos] = leja(x, startIndex, nPts) 
% put NPTS from X in a Leja sequence
% starting from x(startIndex)
n = length(x);
p = zeros(n,1);
pos = zeros(nPts, 1);
xx = zeros(nPts, 1);
xx(1) = x(startIndex); 
pos(1) = startIndex;

for j = 2:nPts
    % we want to pick the jth point now:
    for i = 1:n
        %p(i) = prod(abs(x(i) - xx(1:j-1)));
        p(i) = sum(log(abs(x(i) - xx(1:j-1)))); % no overflow
    end  
    [val,pos(j)] = max(p);
    xx(j) = x(pos(j));
end

end

function r = mergePoints(rLeja, rOther, erOther, Npts)
rLeja   = rLeja(:);
rOther  = rOther(:);
erOther = erOther(:);

idx = rOther < rLeja(1);
rTemp = rOther(idx);
erTemp = erOther(idx);
[~, pos] = max(abs(erTemp));
r = rTemp(pos);
i = 1;
while i < length(rLeja)
    r = [r; rLeja(i)]; 
    k = i+1;
    while ( ~any((rOther > rLeja(i)) & (rOther < rLeja(k))) )
        k = k + 1;
    end
    idx = (rOther > rLeja(i)) & (rOther < rLeja(k));    
    rTemp = rOther(idx);
    erTemp = erOther(idx);
    [~, pos] = max(abs(erTemp));
    r = [r; rTemp(pos)];               
    i = k;
end
r = [r; rLeja(end)];
idx = rOther > rLeja(end);
rTemp = rOther(idx);
erTemp = erOther(idx);
[~, pos] = max(abs(erTemp));
r = [r; rTemp(pos)];
if ( length(r) ~= Npts )
    warning('You are likely to fail my friend.')
end

end<|MERGE_RESOLUTION|>--- conflicted
+++ resolved
@@ -1,4 +1,4 @@
-function [p, q, rh, pqh, h, interpSuccess, isUnique] = computeTrialFunctionRational(f, xk, m, n)
+function [p, q, rh, pqh, h, interpSuccess] = computeTrialFunctionRational(f, xk, m, n)
 
 % Vector of alternating signs.
 N = m + n;
@@ -42,18 +42,12 @@
     interpSuccess = 0;
 end
 
-<<<<<<< HEAD
-qk = qk_all(:,pos);       % Keep qk with unchanged sign.
-h = d(pos, pos);          % Levelled reference error.
-pk = (fk - h*sigma).*qk;  % Vals. of r*q in reference.
-=======
 if (interpSuccess == 1)
     
     qk = qk_all(:,pos);       % Keep qk with unchanged sign.
     h = d(pos, pos);          % Levelled reference error.
     disp(h);
     pk = (fk - h*sigma).*qk;  % Vals. of r*q in reference.
->>>>>>> 1cdbb77d
 
 
     % Trial numerator and denominator.
@@ -70,35 +64,6 @@
     rk = feval(p, xk)./feval(q, xk);
     %absInterpError = norm( (fk - rk) - h*sigma, inf);
  
-<<<<<<< HEAD
-nn = round(length(xk)/2);
-fvals = fk - h*sigma;
-xx = xk; xx(nn) = [];
-fx = fvals; fx(nn) = [];
-A = berrut(xx, fx, m, n);
-v = null(A);
-if ( size(v, 2) > 1 )
-    isUnique = false;
-    rh = [];
-    pqh = [];
-    interpSuccess = false;
-    return
-else
-    isUnique = true;
-end
-
-
-rh = @(t) bary(t, fx, xx, v);
-pqh = @(x) p(x)./q(x);
-%r = chebfun(fh, dom, 'splitting', 'on');
-
-if (  absInterpError > 1e-7 )
-    str = sprintf( 'abs interp error: %.16g', absInterpError);
-    %disp(str)
-    interpSuccess = false;
-else
-    interpSuccess = true;
-=======
     nn = round(length(xk)/2);
     fvals = fk - h*sigma;
     xx = xk; xx(nn) = [];
@@ -117,7 +82,6 @@
     rh = 0;
     pqh = 0;
     h = 0;
->>>>>>> 1cdbb77d
 end
 
 %r = chebfun(fh, dom, 'splitting', 'on');
