--- conflicted
+++ resolved
@@ -113,11 +113,7 @@
     else                                                       % PLOT(f).
         % Call PLOTDATA():
         f = varargin{1};
-<<<<<<< HEAD
-        newData = plotData(f);
-=======
         newData = plotData(f, interval);
->>>>>>> 8e7bb0a2
         % Remove CHEBFUN from array input:
         varargin(1) = [];
         
@@ -138,68 +134,6 @@
     lineData = [lineData, newData.xLine, newData.yLine, styleData];
     pointData = [pointData, newData.xPoints, newData.yPoints, styleData];
     jumpData = [jumpData, newData.xJumps, newData.yJumps, styleData];
-<<<<<<< HEAD
-    
-end
-
-% Figure out the ylim:
-tempData = lineData{2};
-
-if ( isinf(f) )
-    
-    % In case of SINGFUN with infinite boundary value(s):
-    nFuns = numel(f.funs);
-    ymax = zeros(1,nFuns);
-    ymin = zeros(1,nFuns);
-    
-    % Loop over each piece:
-    for j = 1:nFuns
-        if ( isfinite(f.funs{j}) )
-            
-            % For those finite pieces, get the maximum and minimum function
-            % values of each piece:
-            ymax(j) = max(tempData(502*(j-1)+1:502*j));
-            ymin(j) = min(tempData(502*(j-1)+1:502*j));
-            
-        else
-            
-            % For those infinite pieces, get the boundary values:
-            lval = get(f.funs{j}, 'lval');
-            rval = get(f.funs{j}, 'rval');
-            
-            % If any of the boundary values is positively infinite, then set the 
-            % ylim for this piece to be 10:
-            if ( max([lval rval]) == Inf )
-                ymax(j) = 10;
-            end
-            
-            % If any of the boundary values is negatively infinite, then set the 
-            % ylim for this piece to be 10:
-            if ( min([lval rval]) == -Inf )
-                ymin(j) = -10;
-            end
-            
-            % Replace the infinite jumpData{2} by the function value of the most
-            % adjacent LineData{2} to plot the dashed jump line:
-            if ( isinf(lval) && (j ~= 1) )
-                jumpData{2}(3*(j-1)+1) = tempData(502*(j-1)+3);
-            end
-            
-            if ( isinf(rval) && (j ~= nFuns) )
-                jumpData{2}(3*(j-1)+3) = tempData(502*j-1);
-            end
-            
-        end
-    end
-    
-    % Take the maximum and minimum of all pieces:
-    ylimit = [min(ymin) max(ymax)];
-    
-else
-    % SMOOTHFUN or finite SINGFUN:
-    ylimit = [min(tempData) max(tempData)];
-end
-=======
     yLimData = [yLimData, newData.yLim];
 end
 
@@ -207,7 +141,6 @@
 
 % Take the maximum and the mininum:
 ylimit = [min(yLimData{:}) max(yLimData{:})];
->>>>>>> 8e7bb0a2
 
 % Pad some space at the top and bottom of the figure:
 ylimit = [ylimit(1) - 0.1*abs(diff(ylimit)) ...
