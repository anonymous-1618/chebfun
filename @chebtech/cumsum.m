function f = cumsum(f, dim)
%CUMSUM   Indefinite integral of a CHEBTECH.
%   CUMSUM(F) is the indefinite integral of the CHEBTECH F with the constant of
%   integration chosen so that F(-1) = 0. 
%
%   CUMSUM(F, 2) will take cumulative sum over the columns of F which is an
%   array-valued CHEBTECH.
%
% See also DIFF, SUM.

% Copyright 2014 by The University of Oxford and The Chebfun Developers.
% See http://www.chebfun.org for Chebfun information.

%%%%%%%%%%%%%%%%%%%%%%%%%%%%%%%%%%%%%%%%%%%%%%%%%%%%%%%%%%%%%%%%%%%%%%%%%%%
% If the CHEBTECH G of length n is represented as
%       \sum_{r=0}^{n-1} c_r T_r(x)
% its integral is represented with a CHEBTECH of length n+1 given by
%       \sum_{r=0}^{n} b_r T_r(x)
% where b_0 is determined from the constant of integration as
%       b_0 = \sum_{r=1}^{n} (-1)^(r+1) b_r;
% and other coefficients are given by
%       b_1 = c_0 - c_2/2, 
%       b_r = (c_{r-1} - c_{r+1})/(2r) for r > 0,
% with c_{n+1} = c_{n+2} = 0.
%
% [Reference]: Pages 32-33 of Mason & Handscomb, "Chebyshev Polynomials".
% Chapman & Hall/CRC (2003).
%%%%%%%%%%%%%%%%%%%%%%%%%%%%%%%%%%%%%%%%%%%%%%%%%%%%%%%%%%%%%%%%%%%%%%%%%%%

% Trivial case of an empty CHEBTECH:
if ( isempty(f) )
    return
end

% Sum with respect to the continuous variable by default:
if ( nargin < 2 )
    dim = 1;
end

if ( dim == 1 )
    % Take difference across 1st dimension:
    f = cumsumContinuousDim(f);
else
    % Take difference across 2nd dimension:
    f = cumsumFiniteDim(f);
end

end

function f = cumsumContinuousDim(f)
% CUMSUM over the continuous dimension.

    % Initialise storage:
    c = f.coeffs;                         % Obtain Chebyshev coefficients {c_r}

    [n, m] = size(c);
    c = [ zeros(2, m) ; c ];          %#ok<AGROW> % Pad with zeros
    b = zeros(n-1, m);                % Initialize vector b = {b_r}

    % Compute b_(n+1) ... b_2:
    b(1:n-1,:) = (c(3:end-1,:) - c(1:end-3,:)) ./ repmat(2*(n:-1:2)', 1, m);
    b(n,:) = c(end,:) - c(end-2,:)/2; % Compute b_1
    v = ones(1, n);
    v(end-1:-2:1) = -1;
    b(n+1,:) = v*b;                   % Compute b_0 (satisfies f(-1) = 0)

    % Copy coefficients back into c:
    c = b;

    % Recover coeffs:
    f.coeffs = c;

    % Update vscale: [TODO]: Update epslevel?
    f.vscale = getvscl(f);
    
    % Simplify (as suggested in Chebfun ticket #128)
    f = simplify(f);
    
    % Ensure f(-1) = 0:
    lval = get(f, 'lval');
    f.coeffs(end,:) = f.coeffs(end,:) - lval;
%     f.values = bsxfun(@minus, f.values, lval);

end

function f = cumsumFiniteDim(f)
% CUMSUM over the finite dimension.

<<<<<<< HEAD
    for k = 1:m
        f.coeffs = cumsum(f.coeffs, 2);
        vscale = getvscl(f);
        f.epslevel = sum(f.epslevel.*f.vscale, 2)/sum(vscale, 2); % TODO: Is this right?
        f.vscale = vscale;
    end
    out = f;

end
=======
    f.values = cumsum(f.values, 2);
    f.coeffs = cumsum(f.coeffs, 2);
    vscale = max(abs(f.values), [], 1);
    f.epslevel = sum(f.epslevel.*f.vscale, 2)/sum(vscale, 2); % TODO: Is this right?
    f.vscale = vscale;
>>>>>>> 65d0c789

end<|MERGE_RESOLUTION|>--- conflicted
+++ resolved
@@ -1,7 +1,7 @@
 function f = cumsum(f, dim)
 %CUMSUM   Indefinite integral of a CHEBTECH.
 %   CUMSUM(F) is the indefinite integral of the CHEBTECH F with the constant of
-%   integration chosen so that F(-1) = 0. 
+%   integration chosen so that F(-1) = 0.
 %
 %   CUMSUM(F, 2) will take cumulative sum over the columns of F which is an
 %   array-valued CHEBTECH.
@@ -19,7 +19,7 @@
 % where b_0 is determined from the constant of integration as
 %       b_0 = \sum_{r=1}^{n} (-1)^(r+1) b_r;
 % and other coefficients are given by
-%       b_1 = c_0 - c_2/2, 
+%       b_1 = c_0 - c_2/2,
 %       b_r = (c_{r-1} - c_{r+1})/(2r) for r > 0,
 % with c_{n+1} = c_{n+2} = 0.
 %
@@ -50,35 +50,35 @@
 function f = cumsumContinuousDim(f)
 % CUMSUM over the continuous dimension.
 
-    % Initialise storage:
-    c = f.coeffs;                         % Obtain Chebyshev coefficients {c_r}
+% Initialise storage:
+c = f.coeffs;                         % Obtain Chebyshev coefficients {c_r}
 
-    [n, m] = size(c);
-    c = [ zeros(2, m) ; c ];          %#ok<AGROW> % Pad with zeros
-    b = zeros(n-1, m);                % Initialize vector b = {b_r}
+[n, m] = size(c);
+c = [ zeros(2, m) ; c ];          %#ok<AGROW> % Pad with zeros
+b = zeros(n-1, m);                % Initialize vector b = {b_r}
 
-    % Compute b_(n+1) ... b_2:
-    b(1:n-1,:) = (c(3:end-1,:) - c(1:end-3,:)) ./ repmat(2*(n:-1:2)', 1, m);
-    b(n,:) = c(end,:) - c(end-2,:)/2; % Compute b_1
-    v = ones(1, n);
-    v(end-1:-2:1) = -1;
-    b(n+1,:) = v*b;                   % Compute b_0 (satisfies f(-1) = 0)
+% Compute b_(n+1) ... b_2:
+b(1:n-1,:) = (c(3:end-1,:) - c(1:end-3,:)) ./ repmat(2*(n:-1:2)', 1, m);
+b(n,:) = c(end,:) - c(end-2,:)/2; % Compute b_1
+v = ones(1, n);
+v(end-1:-2:1) = -1;
+b(n+1,:) = v*b;                   % Compute b_0 (satisfies f(-1) = 0)
 
-    % Copy coefficients back into c:
-    c = b;
+% Copy coefficients back into c:
+c = b;
 
-    % Recover coeffs:
-    f.coeffs = c;
+% Recover coeffs:
+f.coeffs = c;
 
-    % Update vscale: [TODO]: Update epslevel?
-    f.vscale = getvscl(f);
-    
-    % Simplify (as suggested in Chebfun ticket #128)
-    f = simplify(f);
-    
-    % Ensure f(-1) = 0:
-    lval = get(f, 'lval');
-    f.coeffs(end,:) = f.coeffs(end,:) - lval;
+% Update vscale: [TODO]: Update epslevel?
+f.vscale = getvscl(f);
+
+% Simplify (as suggested in Chebfun ticket #128)
+f = simplify(f);
+
+% Ensure f(-1) = 0:
+lval = get(f, 'lval');
+f.coeffs(end,:) = f.coeffs(end,:) - lval;
 %     f.values = bsxfun(@minus, f.values, lval);
 
 end
@@ -86,22 +86,9 @@
 function f = cumsumFiniteDim(f)
 % CUMSUM over the finite dimension.
 
-<<<<<<< HEAD
-    for k = 1:m
-        f.coeffs = cumsum(f.coeffs, 2);
-        vscale = getvscl(f);
-        f.epslevel = sum(f.epslevel.*f.vscale, 2)/sum(vscale, 2); % TODO: Is this right?
-        f.vscale = vscale;
-    end
-    out = f;
-
-end
-=======
-    f.values = cumsum(f.values, 2);
-    f.coeffs = cumsum(f.coeffs, 2);
-    vscale = max(abs(f.values), [], 1);
-    f.epslevel = sum(f.epslevel.*f.vscale, 2)/sum(vscale, 2); % TODO: Is this right?
-    f.vscale = vscale;
->>>>>>> 65d0c789
+f.coeffs = cumsum(f.coeffs, 2);
+vscale = getvscl(f);
+f.epslevel = sum(f.epslevel.*f.vscale, 2)/sum(vscale, 2); % TODO: Is this right?
+f.vscale = vscale;
 
 end