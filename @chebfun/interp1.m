function p = interp1(x, y, method, dom)
%INTERP1   CHEBFUN polynomial interpolant at any distribution of points.
%   P = CHEBFUN.INTERP1(X, Y), where X and Y are vectors, returns the CHEBFUN P
%   defined on the domain [X(1), X(end)] corresponding to the polynomial
%   interpolant through the data Y(j) at points X(j).
%
%   If Y is a matrix with more than one column then then Y(:,j) is taken as the
%   value to be matched at X(j) and P is an array-valued CHEBFUN with each
%   column corresponding to the appropriate interpolant.
%
%   EXAMPLE: The following commands plot the interpolant in 11 equispaced points
%   on [-1, 1] through the famous Runge function:
%       d = [-1, 1];
%       ff = @(x) 1./(1+25*x.^2);
%       x = linspace(d(1), d(2), 11);
%       p = chebfun.interp1(x, ff(x))
%       f = chebfun(ff, d);
%       plot(f, 'k', p, 'r-'), hold on, plot(x, ff(x), 'r.'), grid on
%
%   P = CHEBFUN.INTERP1(X, Y, METHOD) specifies alternate interpolation methods.
%   The default is as described above. (Use an empty matrix [] to specify the
%   default.) Available methods are:
%       'linear'   - linear interpolation
%       'spline'   - piecewise cubic spline interpolation (SPLINE)
%       'pchip'    - shape-preserving piecewise cubic interpolation
%       'cubic'    - same as 'pchip'
%       'poly'     - polynomial interpolation, as described above
%
%   P = CHEBFUN.INTERP1(X, Y, METHOD, DOM) restricts the result P to the domain
%   DOM.
%
% See also SPLINE, PCHIP.

% Copyright 2014 by The University of Oxford and The Chebfun Developers.
% See http://www.chebfun.org/ for Chebfun information.

% Parse inputs:
if ( nargin == 2 )
    method = [];
    dom = [];
end

if ( nargin == 3 )
    if ( ischar(method) )
        dom = [];
    else
        dom = method;
        method = [];
    end
end
dom = double(dom);

if ( isempty(method) )
    % Default to poly:
    method = 'poly';
end

% Ensure x and y are both column vectors:
if ( size(x, 1) == 1 )
    x = x.';
end

<<<<<<< HEAD
[x, idx] = sort(x);

if ( isa(y, 'chebfun') )
    y = feval(y, x);
else
    y = y(idx);
end

=======
>>>>>>> 4d2f2273
if ( size(y, 1) == 1 )
    y = y.';
end

% Sort x and also y if y is not a chebfun:
[x, idx] = sort(x);
if ( isa(y, 'chebfun') )
    y = feval(y, x);
else
    y = y(idx,:);
end

% Set default domain if none was supplied.
if ( isempty(dom) )
    dom = [x(1) x(end)];
end

switch method
    case 'poly'
        p = interp1Poly(x, y, dom);
    case 'trig'
        p = interp1Trig(x, y, dom);
    case 'spline'
        p = chebfun.spline(x, y, dom);
    case {'pchip', 'cubic'}
        p = chebfun.pchip(x, y, dom);
    case 'linear'
        p = interp1Linear(x, y, dom);
    otherwise
        error('CHEBFUN:CHEBFUN:interp1:method', 'Unknown method ''%s''', ...
            method);
end

end

function p = interp1Poly(x, y, dom)
% Polynomial interpolation

% Compute barycentric weights for these points:
w = baryWeights(x);
% Define the interpolant using CHEBTECH.BARY():
f = @(z) bary(z, y, x, w);
% Construct a CHEBFUN:
p = chebfun(f, dom, length(x));

end

function p = interp1Trig(x, y, dom)
% Trigonometric interpolation
n = length(x);
% Evaluate the interpolant on n equally spaced points using 
% the trigonometric barycentric formula:
xx = fourpts(n, dom);
fx = trigBary(xx, y, x, dom);
% Construct a CHEBFUN:
p = chebfun(fx, dom, 'periodic');
end

function p = interp1Linear(x, y, dom)
% Linear interpolation

% Include breaks defined in the domain
breaks = unique([dom(:) ; x(:)].');

% Number of intervals:
numInts = numel(breaks) - 1;

% Piecewise Chebyshev grid:
xx = chebpts(repmat(2, numInts, 1), breaks, 2).';

% Evaluate on the Chebyshev grid using built-in INTERP1:
yy = interp1(x, y, xx.', 'linear');

% Construct the CHEBFUN:
data = mat2cell(yy, repmat(2, numInts, 1), size(yy, 2));
p = chebfun(data, breaks, 'chebkind', 2);

% Restrict if needed:
if ( (dom(1) > x(1)) || (dom(end) < x(end)) )
    p = restrict(p, dom);
end

end<|MERGE_RESOLUTION|>--- conflicted
+++ resolved
@@ -60,7 +60,6 @@
     x = x.';
 end
 
-<<<<<<< HEAD
 [x, idx] = sort(x);
 
 if ( isa(y, 'chebfun') )
@@ -69,8 +68,6 @@
     y = y(idx);
 end
 
-=======
->>>>>>> 4d2f2273
 if ( size(y, 1) == 1 )
     y = y.';
 end
