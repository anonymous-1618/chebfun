function g = cumsum(f, m, dim)
%CUMSUM   Indefinite integral of a SINGFUN.
%   CUMSUM(F) is the indefinite integral of the SINGFUN F with the constant of
%   integration chosen zero.
%
%   CUMSUM(F, M) will compute the Mth definite integral with vanishing constant.
%
%   Note that the third argument must be 1, indicating that no support for
%   array-valued F.
%
%   WARNING: The current version of CUMSUM is limited.  In particular,
%   CUMSUM does not support functions whose antiderivatives have logarithmic
%   singularities (including atanh) or functions which have singularities at
%   both endpoints of their domains.
%
% See also SUM.

% Copyright 2013 by The University of Oxford and The Chebfun Developers.
% See http://www.chebfun.org for Chebfun information.

% [TODO]: Improvement on the algorithm to handle the case with singularities at
% both the end points. Improvement on the whole SINGFUN class to handle
% logarithmic singularity, otherwise the singfun class is not closed. Here, by
% 'closed' we mean that the result of an operator on an arbitrary singfun (unary
% operator) or any two arbitrary singfuns (binary operator) is representable by
% a singfun object.

%%%%%%%%%%%%%%%%%%%%%%%%%%%%%%%%%%%%%%%%%%%%%%%%%%%%%%%%%%%%%%%%%%%%%%%%%%%%%%%%
% Useful References:
%
% Hale, N., and Olver, S., Numerical Computation of Indefinite Integrals for
% Functions with Poles or Algebraic Singularities, Unpublished Note.
%
%%%%%%%%%%%%%%%%%%%%%%%%%%%%%%%%%%%%%%%%%%%%%%%%%%%%%%%%%%%%%%%%%%%%%%%%%%%%%%%%

% Check the dimension, i.e. the third argument:
if ( nargin == 3 ) && ( dim ~= 1 )
<<<<<<< HEAD
    warning('SINGFUN:cumsum:nosupport', ...
=======
    error('SINGFUN:cumsum:nosupport', ...
>>>>>>> 8e7bb0a2
        'SINGFUN does not support array-valued objects.')
end

% Check the value of M:
if ( nargin < 2 )
    m = 1;
end

% If f has no singularity at any endpoint, then just integrate its smooth part
% and return.

if ( issmooth(f) )     % No exponents. Integrate the smooth part:
    g = cumsum(f.smoothPart);
    return
elseif ( ~all(f.exponents) ) % One fractional pole or one pole, or one root:
    g = singIntegral(f, m);
else % Error message thrown for other cases:
    error('SINGFUN:cumsum:nosupport', ...
        'CUMSUM() does not support the case with the current exponents.')
end

end

%%
% singIntegral was originally named unbdnd in Chebfun v4. It tries to find a
% SINGFUN representation for the indefinite integral of a SINGFUN. It now can
% only handle integrand with singularity at one end of the domain, but not at
% both. The algorithm was due to Nick Hale and Sheehan Olver. Some minor
% modification are made during Chebfun v5 refactorization. See the working note
% by Nick Hale and Sheehan Olver for the detail about the algorithm.

function g = singIntegral(f, m)

if ( ~isa(f.smoothPart, 'chebtech') )
    error('SINGFUN:cumsum:nosupport', ...
        ['CUMSUM() does not support a singfun with the current type of ' ...
        'smoothPart.'])
end

for k = 1:m

    % When the singularity is at the right end, we flip f so that the
    % singularity is at the left end of the domain.
    flip = false;
    if ( f.exponents(2) ~= 0 )
        f = flipud(f);
        flip = true;
    end
    
    % Get the exponents:
    exps = f.exponents;
    
    % Get the smooth part of f:
    s = f.smoothPart;
    
    % Get the order of the singularity and negate it:
    a = -exps(1);
    
    % Compute the rounded integer of a: ( that is ra = [a])
    ra = max(round(a), 1);
    
    % Compute (x+1)*s:
    xs = f.smoothPart.make(@(x) x + 1).*s;

    % If the length of xs is less than ra+2, we pad the length of xs by
    % prolonging it. This will save us from branch out for different cases when
    % computing the coefficients c_k of the smooth part of the u. The system
    % for c_k is indicated by (*) below and c_k is solve by recursive
    % substitution.
    N = length(xs) - 1;
    oldN = N;
    if ( N < ra + 2 )
        N = ra + 2;
        xs = prolong(xs, N + 1);
    end
    
    % We flip up and down to have the coefficients of xs ordered with ascending
    % indices.
    aa = flipud(xs.coeffs);
    
    % The recurrence to solve for the coefficients for u', i.e., c_k. (*)
    c = zeros(N, 1);
    c(N) = 2*aa(N+1)./(1 - a./N);
    c(N-1) = 2*(aa(N) - c(N))./(1 - a./(N - 1));
    for k = N-2:-1:ra+1
        c(k) = 2*(aa(k+1) - c(k+1) - c(k+2)*.5*(1 + a./k))./(1 - a./k);
    end
    
    % Compute Cm:
    Cm = (2^(ra - 1))*(aa(ra+1) - c(ra+1) - c(ra+2)*(1 + a./ra)/2);
    
    % Compute the smoothfun representation for (x+1)^[a]:
    xa = f.smoothPart.make(@(x) (x + 1).^ra);
    
    % Intermediate results for temporary use.
    aa(1:ra+1) = aa(1:ra+1) - Cm*flipud(xa.coeffs);
    
    % Compute the rest of the coefficients c_k:
    for k = ra-1:-1:1
        c(k) = 2*(aa(k+1) - c(k+1) - c(k+2)*.5*(1 + a./k))./(1 - a./k);
    end
    
    % Compute the Chebyshev coefficients of u from those of u':
    kk = (1:N)';
    c = .5*c;
    dd1 = c./kk;
    dd2 = -c(3:end)./kk(1:end-2);
    cc = [0 ; dd1 + [dd2 ; 0 ; 0]];
    
    % Choose first coefficient so that u(-1) = (x+1)*f(-1) = 0:
    cc(1) = sum(cc(2:2:end))-sum(cc(3:2:end));
    
    % Remove the padding we put in:
    if ( N > (oldN + 2) )
        cc = cc(1:oldN+2);
    end
    
    % Flip up and down and drop the leading zeros in the coefficients:
    cc = flipud(cc);
    ind = find(cc ~= 0, 1, 'first');
    if ( isempty(ind) )
        cc = 0;
    else
        cc = cc(ind:end);
    end
    
    % Construct u as a smoothfun object:
    u = f.smoothPart.make({[], cc});
    
    % Construct the SINGFUN object of the solution:
    g = singfun;
    tol = f.smoothPart.epslevel;
    if ( abs(ra - a) > tol*f.smoothPart.vscale ) 
        % No log term: fractional poles, fractional roots, or integer roots:
        CM = Cm/(ra - a);
        if ( iszero(u) && abs(CM) > tol*f.smoothPart.vscale )
            g.smoothPart = f.smoothPart.make(@(x) CM + 0*x);
            g.exponents = [ra - a 0];
        elseif ( ~iszero(u) && abs(CM) < tol*f.smoothPart.vscale )
            [u, rootsLeft, ignored] = extractBoundaryRoots(u);
            g.smoothPart = u;
            g.exponents = [exps(1)+rootsLeft 0];
        else % The general case that both terms are non-trivial
            g.smoothPart = u + CM*xa;
            g.exponents = [exps(1) 0];
        end
        
    elseif ( abs(Cm) < tol*f.smoothPart.vscale )
        % No log term: fractional poles with non-constant smooth part:
        [u, rootsLeft, ignored] = extractBoundaryRoots(u);
        g.smoothPart = u;
        g.exponents = [exps(1)+rootsLeft 0];
    else
        % Log term: integer poles with constant or non-constant smooth part:
        % [TODO]: Construct a representation of log.
        error('SINGFUN:cumsum:nolog',['cumsum does not support the case ', ...
            'in which the indefinite integral has a logarithmic term.'])
        
    end
    
    % Flip back so singularity is on the right for the case with singularity at
    % the right end of the domain.
    if ( flip )
        g = -flipud(g);
    end
    
    f = g;
    
end

end<|MERGE_RESOLUTION|>--- conflicted
+++ resolved
@@ -35,11 +35,7 @@
 
 % Check the dimension, i.e. the third argument:
 if ( nargin == 3 ) && ( dim ~= 1 )
-<<<<<<< HEAD
-    warning('SINGFUN:cumsum:nosupport', ...
-=======
     error('SINGFUN:cumsum:nosupport', ...
->>>>>>> 8e7bb0a2
         'SINGFUN does not support array-valued objects.')
 end
 
