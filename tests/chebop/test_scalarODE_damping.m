function [pass, u1, u2, info1, info2] = test_scalarODEdamping(pref)
% A nonlinear CHEBOP test. This test tests a scalar ODE, where no breakpoints
% occur. It solves the problem using colloc1, colloc2 and ultraS
% discretizations. The problem solved requires damping for the Newton iteration
% to converge.
%
% Asgeir Birkisson, May 2014.

%% Setup
dom = [0 pi];
if ( nargin == 0 )
    pref = cheboppref;
end

N = chebop(@(x,u) .05*diff(u,2) + cos(5*x).*sin(u), dom);
N.lbc = @(u) u - 2; 
N.rbc = @(u) u - 3;
rhs = 0;

pref.errTol = 1e-10;

% Try different discretizations:

%% Start with colloc2
pref.discretization = @colloc2;
<<<<<<< HEAD
pref.errTol = 1e-13;
=======

>>>>>>> 9984befb
[u1, info1] = solvebvp(N, rhs, pref);
err(1) = norm(N(u1));

%% Change to colloc1
pref.discretization = @colloc1;
[u2, info2] = solvebvp(N, rhs, pref);
err(2) = norm(N(u2));

%% Change to ultraS
pref.discretization = @ultraS;
pref.errTol = 1e-12;
[u3, info3] = solvebvp(N, rhs, pref);
err(3) = norm(N(u3));

%% Did we pass? 
% To pass, both residuals have to be small, but we should not expect u1 and u2
% to be identical!

tol = 1e-9;
pass = err < tol;
pass(4) = ( (norm(u1 - u2) ~= 0) && (norm(u2 - u3) ~= 0) && ...
    (norm(u1 - u3) ~= 0));

end<|MERGE_RESOLUTION|>--- conflicted
+++ resolved
@@ -23,11 +23,7 @@
 
 %% Start with colloc2
 pref.discretization = @colloc2;
-<<<<<<< HEAD
 pref.errTol = 1e-13;
-=======
-
->>>>>>> 9984befb
 [u1, info1] = solvebvp(N, rhs, pref);
 err(1) = norm(N(u1));
 
