classdef chebtech < smoothfun % (Abstract)
%CHEBTECH   Approximate smooth functions on [-1,1] with Chebyshev interpolants.
%
%   Class for approximating smooth functions on the interval [-1,1] using
%   function values at Chebyshev points and coefficients of the corresponding
%   1st-kind Chebyshev series expansion.
%
% Constructor inputs:
%   CHEBTECH.CONSTRUCTOR(OP) constructs a CHEBTECH object from the function
%   handle OP by evaluating it on an increasingly fine set of Chebyshev points
%   (see below). OP should be vectorised (i.e., accept a vector input) and
%   output a vector of the same length. CHEBTECH objects allow for array-valued
%   functions, in which case OP should accept a column vector of length N and
%   return a matrix of size NxM.
%
%   CHEBTECH.CONSTRUCTOR(OP, VSCALE, HSCALE) constructs a CHEBTECH with
%   'happiness' relative to the maximum of the given vertical scale VSCALE
%   (which is updated by the infinity norm of the sampled function values of OP
%   during construction), and the fixed horizontal scale HSCALE. If not given
%   (or given as empty), the VSCALE defaults to 0 initially, and HSCALE defaults
%   to 1.
%
%   CHEBTECH.CONSTRUCTOR(OP, VSCALE, HSCALE, PREF) overrides the default behavior
%   with that given by the preference structure PREF. See CHEBTECH.pref for
%   details. The CHEBTECH class supports construction via interpolation at first-
%   and second-kind Chebyshev points with the classes CHEBTECH1 and CHEBTECH2
%   respectively. The default procedure is to use 2nd-kind points, but this can
%   be overwritten with the preferences PREF = CHEBTECH('tech', 'chebtech1').
%
%   CHEBTECH.CONSTRUCTOR(VALUES, VSCALE, HSCALE, PREF) returns a CHEBTECH object
%   which interpolates the data in the columns of VALUES on a Chebyshev grid.
%   Whether this grid is of first- or second-kind points is determined by
%   PREF.CHEBTECH.TECH, as above. CHEBTECH.CONSTRUCTOR({VALUES, COEFFS}, ...)
%   allows for the corresponding Chebyshev coefficients to be passed also, and
%   if VALUES is empty the CHEBTECH is constructed directly from the COEFFS. No
%   adaptivity takes place with this form of construction, but VALUES are still
%   checked for happiness. If COEFFS are passed, the resulting CHEBTECH is
%   always deemed 'happy'.
%
% Examples:
%   % Basic construction:
%   f = chebtech.constructor(@(x) sin(x))
%
%   % Construction with preferences:
%   p = chebtech.pref('tech', 'chebtech2'); % (See HELP('chebtech.pref')).
%   f = chebtech.constructor(@(x) cos(x), [], [], p)
%
%   % Array-valued construction:
%   f = chebtech.constructor(@(x) [sin(x), cos(x), exp(x)])
%
% See also CHEBTECH.PREF, HAPPINESSCHECK, CHEBTECH1, CHEBTECH2.

% Copyright 2013 by The University of Oxford and The Chebfun Developers.
% See http://www.chebfun.org/ for Chebfun information.

%%%%%%%%%%%%%%%%%%%%%%%%%%%%%%%%%%%%%%%%%%%%%%%%%%%%%%%%%%%%%%%%%%%%%%%%%%%
% CHEBTECH Class Description:
%
% The CHEBTECH class is an abstract class for representations of smooth functions
% on the interval [-1,1] via interpolated function values at Chebyshev points
% and coefficients of the corresponding first-kind Chebyshev series expansion.
%
% There are two concrete realizations of the CHEBTECH class--CHEBTECH1 and
% CHEBTECH2--which interpolate on Chebyshev grids of the 1st and 2nd kind,
% respectively.  Note that although they use different Chebyshev grids in
% 'value' space, their coefficients are always from an expansion in first-kind
% Chebyshev polynomials (i.e., those usually denoted by $T_k(x)$).
%
% The decision to use CHEBTECH1 or CHEBTECH2 is decided by the CHEBTECH.PREF.TECH
% property, which should be either of the strings 'chebtech1' or 'chebtech2'.
%
% The vertical scale VSCALE is used to enforce scale invariance in CHEBTECH
% construction and subsequent operations. For example, that
%
% chebtech.constructor(@(x) 2^300*f(x)) = 2^300*chebtech.constructor(@(x) f(x)).
%
% VSCALE may be optionally passed to the constructor (if not, it defaults to
% 0), and during construction it is updated to be the maximum magnitude of the
% sampled function values. Similarly the horizontal scale HSCALE is used to
% enforce scale invariance when the input OP has been implicitly mapped from a
% domain other than [-1 1] before being passed to a CHEBTECH constructor.
%
% EPSLEVEL is the happiness level to which the CHEBTECH was constructed (See
% HAPPINESSCHECK.m for full documentation) or a rough accuracy estimate of
% subsequent operations, both relative to VSCALE. Therefore EPSLEVEL could be
% regarded as the number of correct digits in the sampled value that created
% VSCALE.
%
% Here is a rough guide to how scale and accuracy information is propagated in
% subsequent operations after construction:
%   h = f + c:
%     h.vscale = max(h.values, [], 1);
%     h.epslevel = (f.epslevel*f.vscale + eps(c))/h.vscale;
%
%   h = f * c:
%     h.vscale = max(abs(h.values), [], 1) = abs(c)*f.vscale;
%     h.epslevel = f.epslevel + eps(c)/c;
%
%   h = f + g:
%     h.vscale = max(abs(h.values), [], 1);
%     h.epslevel = (f.epslevel*f.vscale + g.epslevel*g.vscale)/h.vscale
%
%   h = f .* g:
%     h.vscale = max(abs(h.values), [], 1);
%     h.epslevel = (f.epslevel + g.epslevel) * (f.vscale*g.vscale)/h.vscale
%
%   h = diff(f):
%     h.vscale = max(abs(h.values), [], 1);
%     % [TODO]: Figure this out rigourously.
%     h.epslevel = n*log(n)f.epslevel*f.vscale; % *(h.vscale/h.vscale)
%     % We don't divide by h.vscale here as we must also multiply by it.
%
%   h = cumsum(f):
%     h.vscale = max(abs(h.values), [], 1);
%     [TODO]: h.epslevel = ???
%
% If the input operator OP evaluates to NaN or Inf at any of the sample points
% used by the constructor, then a suitable replacement is found by extrapolating
% (globally) from the numeric values (see EXTRAPOLATE.M). If the preference
% CHEBTECH.PREF('extrapolate', TRUE) is set, then the endpoint values -1 and +1
% are always extrapolated (i.e., regardless of whether they evaluate to NaN).
%
% The CHEBTECH classes support the representation of array-valued functions (for
% example, f = chebtech.constructor(@(x) [sin(x), cos(x)])). In such cases, the
% values and coefficients are stored in a matrix (column-wise), and as such each
% component of the array-valued function is truncated to the same length, even
% if the demands of 'happiness' imply that one of the components could be
% truncated to a shorter length than the others. All CHEBTECH methods should
% accept such array-valued forms. Note that this representation is distinct from
% an array of CHEBTECH objects, for which there is little to no support.
%
% Class diagram: [<<smoothfun>>] <-- [<<CHEBTECH>>] <-- [chebtech1]
%                                                  <-- [chebtech2]
%%%%%%%%%%%%%%%%%%%%%%%%%%%%%%%%%%%%%%%%%%%%%%%%%%%%%%%%%%%%%%%%%%%%%%%%%%%

    %% Properties of CHEBTECH objects.
    properties ( Access = public )

        % Values of CHEBTECH at Chebyshev points (stored in order from left to
        % right). The particular Chebyshev points used depend on the instance
        % of the concrete class (1st kind for CHEBTECH1 and 2nd kind for
        % CHEBTECH2).  % For array-valued CHEBTECH objects, each column
        % represents the interpolated values of a single function.
        values % (nxm double)

        % Coefficients in 1st-kind Chebyshev series expansion of the CHEBTECH on
        % [-1,1]. The coefficients are stored in descending order so that c_N is
        % the first entry and c_0 is the last. For array-valued CHEBTECH
        % objects, each column represents the coefficients of a single function.
        coeffs % (nxm double)

        % Vertical scale of the CHEBTECH. This is a row vector storing the
        % magnitude of the largest entry in each column of VALUES. It is
        % convenient to store this as a property.
        vscale = 0 % (1xm double >= 0)

        % Horizontal scale of the CHEBTECH. Although CHEBTECH objects have in
        % principle no notion of horizontal scale invariance (since they always
        % live on [-1,1]), the input OP may have been implicitly mapped.
        % HSCALE is then used to enforce horizontal scale invariance in
        % construction and other subsequent operations that require it. It
        % defaults to 1 and is never updated.
        hscale = 1 % (scalar > 0)

        % Boolean value designating whether the CHEBTECH is 'happy' or not. See
        % HAPPINESSCHECK.m for full documentation.
        ishappy % (logical)

        % Happiness level to which the CHEBTECH was constructed (See
        % HAPPINESSCHECK.m for full documentation) or a rough accuracy estimate
        % of subsequent operations (See CHEBTECH class documentation for details).
        epslevel % (double >= 0)
    end

    %% CLASS CONSTRUCTOR:
    methods ( Static = true )
        function obj = constructor(op, vscale, hscale, pref)
            % Constructor for the CHEBTECH class.

            % We can't return an empty CHEBTECH, so pass an empty OP down.
            if ( nargin == 0  )
                op = [];
            end

            % Define vscale if none given:
            if ( nargin < 2 || isempty(vscale) )
                vscale = 0;
            end
            % Define hscale if none given:
            if ( nargin < 3 || isempty(hscale) )
                hscale = 1;
            end
            % Determine preferences if not given, merge if some are given:
            if ( nargin < 4 || isempty(pref) )
                pref = chebtech.pref;
            else
                pref = chebtech.pref(pref);
            end

            % Call the relevant constructor:
            if ( strcmpi(pref.chebtech.tech, 'chebtech1') )
                % Construct:
                obj = chebtech1(op, vscale, hscale, pref);
            else
                % Construct:
                obj = chebtech2(op, vscale, hscale, pref);
            end

        end
    end


    %% ABSTRACT (NON-STATIC) METHODS REQUIRED BY THIS CLASS.
    methods ( Abstract = true )

        % Compose method. (Not implemented here as refinement is defined also).
        h = compose(f, op, g, pref)

        % Get method.
        val = get(f, prop);

    end

    %% ABSTRACT STATIC METHODS REQUIRED BY THIS CLASS.
    methods ( Abstract = true, Static = true )
        
        % Alias Chebyshev coefficients.
        coeffs = alias(coeffs, m)

        % Compute Chebyshev barycentric weights.
        w = barywts(n)

        % Compute Chebyshev points (x) and optionally quadrature (w) and
        % barycentric (v) weights.
        [x, w, v] = chebpts(n)
        
        % Convert coefficients to values.
        values = coeffs2vals(coeffs)

        % Make a CHEBTECH. (Constructor shortcut)
        f = make(varargin);

        % Refinement function for CHEBTECH construction. (Evaluates OP on grid)
        [values, points, giveUp] = refine(op, values, pref)

        % Compute Chebyshev quadrature weights.
        w = quadwts(n)
        
        % Convert values to coefficients.
        coeffs = vals2coeffs(values)

    end

    %% METHODS IMPLEMENTED BY THIS CLASS.
    methods
        
        % Absolute value of a CHEBTECH. (f should have no zeros in its domain)
        f = abs(f, pref)

        % Convert an array of CHEBTECH objects into an array-valued CHEBTECH.
        f = cell2mat(f)

        % Plot (semilogy) the Chebyshev coefficients of a CHEBTECH object.
        h = chebpolyplot(f, varargin)

        % Check the happiness of a CHEBTECH. (Classic definition).
        [ishappy, epslevel, cutoff] = classicCheck(f, pref)

        % Complex conjugate of a CHEBTECH.
        f = conj(f)
        
        % CHEBTECH obects are not transposable.
        f = ctranspose(f)

        % Indefinite integral of a CHEBTECH.
        f = cumsum(f, m, pref)

        % Derivative of a CHEBTECH.
        f = diff(f, k, dim)

        % Extract columns of an array-valued CHEBTECH object.
        f = extractColumns(f, columnIndex)

        % Extract roots at the boundary points -1 and 1.
        [f, rootsLeft, rootsRight] = extractBoundaryRoots(f)

        % Extrapolate (for NaNs / Infs).
        [values, maskNaN, maskInf] = extrapolate(f)

        % Evaluate a CHEBTECH.
        y = feval(f, x)

        % Flip columns of an array-valued CHEBTECH object.
        f = fliplr(f)
        
        % Flip/reverse a CHEBTECH object.
        f = flipud(f)

        % Happiness test for a CHEBTECH
        [ishappy, epslevel, cutoff] = happinessCheck(f, op, pref)

        % Imaginary part of a CHEBTECH.
        f = imag(f)

        % Compute the inner product of two CHEBTECH objects.
        out = innerProduct(f, g)

        % True for an empty CHEBTECH.
        out = isempty(f)

        % Test if CHEBTECH objects are equal.
        out = isequal(f, g)

        % Test if a CHEBTECH is bounded.
        out = isfinite(f)

        % Test if a CHEBTECH is unbounded.
        out = isinf(f)

        % Test if a CHEBTECH has any NaN values.
        out = isnan(f)

        % True for real CHEBTECH.
        out = isreal(f)
        
        % True for zero CHEBTECH objects
        out = iszero(f)
        
        % Return Legendre coefficients of a CHEBTECH.
        c_leg = legpoly(f)
        
        % Length of a CHEBTECH.
        len = length(f)

        % A 'loose' (i.e., not too strict) check for happiness.
        [ishappy, epslevel, cutoff] = looseCheck(f, pref)

        % Convert an array-valued CHEBTECH into an ARRAY of CHEBTECH objects.
        g = mat2cell(f, M, N)

        % Global maximum of a CHEBTECH on [-1,1].
        [maxVal, maxPos] = max(f)

        % Global minimum of a CHEBTECH on [-1,1].
        [minVal, minPos] = min(f)

        % Global minimum and maximum on [-1,1].
        [vals, pos] = minandmax(f)

        % Subtraction of two CHEBTECH objects.
        f = minus(f, g)

        % Left matrix divide for CHEBTECH objects.
        X = mldivide(A, B)

        % Right matrix divide for a CHEBTECH.
        X = mrdivide(B, A)

        % Multiplication of CHEBTECH objects.
        f = mtimes(f, c)

        % Basic linear plot for CHEBTECH objects.
        varargout = plot(f, varargin)
        
        % 3-D plot for CHEBTECH objects.
        varargout = plot3(f, g, h, varargin)
        
        % Obtain data used for plotting a CHEBTECH object:
        data = plotData(f, g, h)

        % Addition of two CHEBTECH objects.
        f = plus(f, g)

        % Return the points used by a CHEBTECH.
        out = points(f)

        % Polynomial coefficients of a CHEBTECH.
        out = poly(f)

        % Populate a CHEBTECH class with values.
        f = populate(f, op, vscale, hscale, pref)
        
        % Adjust the number of points used in a CHEBTECH.
        f = prolong(f, n)

        % QR factorisation of an array-valued CHEBTECH.
        [f, R, E] = qr(f, flag, methodFlag)

        % Right array divide for a CHEBTECH.
        f = rdivide(f, c, pref)

        % Real part of a CHEBTECH.
        f = real(f)

        % Restrict a CHEBTECH to a subinterval.
        f = restrict(f, s)

        % Roots of a CHEBTECH in the interval [-1,1].
        out = roots(f, varargin)

        % Test an evaluation of the input OP against a CHEBTECH approx.
        pass = sampleTest(op, f)
        
        % Signum of a CHEBTECH. (f should have no zeros in its domain)
        f = sign(f, pref)

        % Trim trailing Chebyshev coefficients of a CHEBTECH object.
        f = simplify(f, pref, force)

        % Size of a CHEBTECH.
        [siz1, siz2] = size(f, varargin)

        % Strict happiness check.
        [ishappy, epslevel, cutoff] = strictCheck(f, pref)

        % Definite integral of a CHEBTECH on the interval [-1,1].
        out = sum(f, dim)

        % CHEBTECH multiplication.
        f = times(f, g, varargin)
        
        % CHEBTECH obects are not transposable.
        f = transpose(f)

        % Unary minus of a CHEBTECH.
        f = uminus(f)

        % Unary plus of a CHEBTECH.
        f = uplus(f)

    end

    %% STATIC METHODS IMPLEMENTED BY THIS CLASS.
    methods ( Static = true )

        % Evaluation using the barycentric interpolation formula.
        fx = bary(x, gvals, xk, vk)
        
<<<<<<< HEAD
        % Convert Chebshev coefficients to Legendre coefficients.
        c_leg = cheb2leg(c_cheb, M);
=======
        % Convert a Chebyshev series expansion to a Legendre one.
        c_leg = cheb2leg(c_cheb)
>>>>>>> dc2c3bfa

        % Clenshaw's algorithm for evaluating a Chebyshev polynomial.
        out = clenshaw(x, coeffs)
        
<<<<<<< HEAD
        % Convert Legendre coefficients to Chebshev coefficients.
        c_cheb = leg2cheb(c_leg, M);
=======
        % Convert a Legendre series expansion to a Chebyshev one.
        c_cheb = leg2cheb(c_leg)
>>>>>>> dc2c3bfa

        % Retrieve and modify preferences for this class.
        prefs = pref(varargin)

    end

end<|MERGE_RESOLUTION|>--- conflicted
+++ resolved
@@ -436,24 +436,14 @@
         % Evaluation using the barycentric interpolation formula.
         fx = bary(x, gvals, xk, vk)
         
-<<<<<<< HEAD
         % Convert Chebshev coefficients to Legendre coefficients.
         c_leg = cheb2leg(c_cheb, M);
-=======
-        % Convert a Chebyshev series expansion to a Legendre one.
-        c_leg = cheb2leg(c_cheb)
->>>>>>> dc2c3bfa
 
         % Clenshaw's algorithm for evaluating a Chebyshev polynomial.
         out = clenshaw(x, coeffs)
         
-<<<<<<< HEAD
         % Convert Legendre coefficients to Chebshev coefficients.
         c_cheb = leg2cheb(c_leg, M);
-=======
-        % Convert a Legendre series expansion to a Chebyshev one.
-        c_cheb = leg2cheb(c_leg)
->>>>>>> dc2c3bfa
 
         % Retrieve and modify preferences for this class.
         prefs = pref(varargin)
