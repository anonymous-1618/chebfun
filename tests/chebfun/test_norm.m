--- conflicted
+++ resolved
@@ -123,13 +123,8 @@
 p2 = norm(f, 2);
 p2_exact = 1.02434346249849423; % This is obtained using Mathematica.
 err = p2-p2_exact;
-<<<<<<< HEAD
-pass(23) = norm(err, inf) < 10*vscale(f).*epslevel(f);
-% loosened tolerance in epslevel-dependent test 
-=======
 pass(23) = norm(err, inf) < 1e1*vscale(f).*epslevel(f);
 % tolerance loosened in epslevel-dependent test
->>>>>>> 6e02ae4a
 
 % 1-norm:
 p1 = norm(f, 1);
