function varargout = pdeSolve(pdeFun, tIn, u0, bc, varargin)
%PDESOLVE   Solve PDEs using Chebfun.
%
%   PDESOLVE() solves solves an initial-boundary value problem via a method of
%   lines approach. See @CHEBFUN/PDE15S() for documentation.
%
% See also PDE15S, PDE23T, PDESET.

% Copyright 2015 by The University of Oxford and The Chebfun Developers. 
% See http://www.chebfun.org/ for Chebfun information.

global DIFFORDER SYSSIZE
DIFFORDER = 0;
SYSSIZE = 0;

% Default options:
tol = 1e-6;             % 'eps' in Chebfun terminology
doPlot = 1;             % Plot after every time chunk?
doHold = 0;             % Hold plot?
plotOpts = {'-'};       % Plotting style
adjustBCs = true;       % Adjust inconsistent BCs
throwBCwarning = true;  % Throw a warning for inconsistent BCs
timeChunks = 51;        % Default number of time slices if not specified

% Parse the variable inputs:
if ( numel(varargin) == 2 )
    opt = varargin{1};
    opt.N = varargin{2};
elseif ( numel(varargin) == 1 )
    if ( isstruct(varargin{1}) )
        opt = varargin{1};
    else
        opt = pdeset;
        opt.N = varargin{1};
    end
else
    opt = pdeset;
end
optN = opt.N;
if ( isempty(optN) )
    optN = NaN;
end

% Get the domain:
DOMAIN = domain(u0, 'ends');

if ( isfield(opt, 'AdjustBCs') && ~isempty(opt.AdjustBCs) && ~opt.AdjustBCs )
    throwBCwarning = false;
    adjustBCs = false;
end

% PDE solver options:
if ( ~isempty(opt.Eps) )
    tol = opt.Eps;
end
if ( ~isempty(opt.Plot) )
    doPlot = strcmpi(opt.Plot, 'on');
end
if ( ~isempty(opt.HoldPlot) )
    doHold = strcmpi(opt.HoldPlot, 'on') || strcmp(opt.HoldPlot, '1');
end
if ( ~isempty(opt.PlotStyle) )
    plotOpts = opt.PlotStyle;
end
if ( ~isempty(opt.ODESolver) )
    ODESOLVER = opt.ODESolver;
else
    ODESOLVER = @ode15s;
end

% Set time chunks:
if ( length(tIn) == 2 )
    tt = linspace(tIn(1), tIn(2), timeChunks);
else
    tt = tIn;
end

userMassSet = false;
ISPERIODIC = false;
DONE = false;
COUNTER = 1;

%%%%%%%%%%%%%%%%%%%%%%%%%%%%%%%%%%%%%%%%%%%%%%%%%%%%%%%%%%%%%%%%%%%%%%%%%%%%%%%%
%% %%%%%%%%%%%%%%%%%%%%%%%%%%  PARSE INPUTS TO PDEFUN  %%%%%%%%%%%%%%%%%%%%%%%%%
%%%%%%%%%%%%%%%%%%%%%%%%%%%%%%%%%%%%%%%%%%%%%%%%%%%%%%%%%%%%%%%%%%%%%%%%%%%%%%%%

% Determine the size of the system, i.e., number of dependent variables.
SYSSIZE = min(size(u0));
[pdeFun, varNamesParsed] = parseFun(pdeFun);
if ( isfield(opt, 'difforder') )
    DIFFORDER = opt.difforder;
else
    getDIFFORDER(pdeFun);
end

if ( (max(DIFFORDER) < 2) && isequal(ODESOLVER, @ode15s) )
    warning('CHEBFUN:PdeSolver', ...
        'PDE23T() is recommended for non-diffusive problems.');
end

%%%%%%%%%%%%%%%%%%%%%%%%%%%%%%%%%%%%%%%%%%%%%%%%%%%%%%%%%%%%%%%%%%%%%%%%%%%%%%%%
%% %%%%%%%%%%%%%%%%%%%%%%%%%%%%%%%  EVENT SETUP  %%%%%%%%%%%%%%%%%%%%%%%%%%%%%%%
%%%%%%%%%%%%%%%%%%%%%%%%%%%%%%%%%%%%%%%%%%%%%%%%%%%%%%%%%%%%%%%%%%%%%%%%%%%%%%%%

if ( ~isnan(optN) )
    opt.OutputFcn = @nonAdaptiveEvent;
else
    opt.OutputFcn = @adaptiveEvent;
end

    function status = nonAdaptiveEvent(t, U, flag)
        % This event is called at the end of each chunk in non-adaptive mode.
        status = false;
        if ( ~isempty(flag) )
            return
        end
        
        % Sometimes we get given more than one time slice.
        for kk = 1:numel(t)
            
            if ( ~any(abs(tSpan - t(kk)) < 1e-6) )
                % This is not a designated time slice!
                continue
            end
                
            % Reshape solution:
            Uk = reshape(U(:,kk), n, SYSSIZE);
            uCurrent = chebfun(Uk, DOMAIN, 'tech', techHandle);
            tCurrent = t(kk);
            % Store for output:
            COUNTER = COUNTER + 1;
            uOut{COUNTER} = uCurrent;

            % Plot current solution:
            if ( doPlot )
                plotFun(uCurrent, t(kk));
            end
        end
        
        if ( guiFlag )
            status = guiEvent(status);
        end

    end

    function status = adaptiveEvent(t, U, flag)
        % This event is called at the end of each chunk in adaptive mode.

        status = false;
        if ( ~isempty(flag) )
            return
        end

        % Sometimes we get given more than one time slice.
        for kk = 1:numel(t)
            % Reshape solution:
            Uk = reshape(U(:,kk), currentLength, SYSSIZE);

            % Happiness check:
            c = (1+sin(1:SYSSIZE)).'; % Arbitrarily linear combination.
            Uk2 = (Uk*c/sum(c));
<<<<<<< HEAD
            uk2 = chebtech2(Uk2, pref);
            [ishappy, epslevel, cutoff] = classicCheck(uk2, Uk2, [], pref);
=======
            uk2 = tech.make(Uk2, pref);
            [ishappy, epslevel, cutoff] = classicCheck(uk2, Uk2, pref);
>>>>>>> be6953a9

            if ( ishappy )  

                if ( ~any(abs(tSpan - t(kk)) < 1e-6) )
                    % This is not a designated time slice!
                    continue
                end

                % Store these values:
                tCurrent = t(kk);
                uCurrent = chebfun(Uk, DOMAIN, 'tech', techHandle);
                uCurrent = simplify(uCurrent, epslevel);
                
                COUNTER = COUNTER + 1;
                uOut{COUNTER} = uCurrent;
                tOut(COUNTER) = tCurrent;

                % Plot current solution (if plotting is on)
                if ( doPlot )
                    plotFun(uCurrent, tCurrent);
                end
                % TODO: Re-insert this?
%                 % If we have 2.5 times as many coefficients as we need then 
%                 % shorten the representation and cause the integrator to stop. 
%                 if ( cutoff < 0.4*n && n > 17)
%                     currentLength = round(1.25*cutoff)';
%                     %currentLength = floor( currentLength / 1.5  );
%                     currentLength = currentLength + 1 - rem(currentLength,2);
%                     currentLength = max(currentLength, 17);
%                     status = true;
%                     return
%                 end
                
            else 

                % Increase length and bail out:
                currentLength = 2*currentLength-1;
                status = true;
                break
                
            end        
            
            if ( guiFlag )
                status = guiEvent(status);
            end
            
        end

    end

%%%%%%%%%%%%%%%%%%%%%%%%%%%%%%%%%%%%%%%%%%%%%%%%%%%%%%%%%%%%%%%%%%%%%%%%%%%%%%%%
%% %%%%%%%%%%%%%%%%%%%%%%%%%%%%  PLOTTING SETUP  %%%%%%%%%%%%%%%%%%%%%%%%%%%%%%%
%%%%%%%%%%%%%%%%%%%%%%%%%%%%%%%%%%%%%%%%%%%%%%%%%%%%%%%%%%%%%%%%%%%%%%%%%%%%%%%%

% Determine which figure to plot to (for CHEBGUI) and set default display values
% for variables.
YLim = opt.YLim;
gridOn = 0;
guiFlag = false;
if ( isfield(opt, 'handles') )
    if ( opt.handles.gui )
        guiFlag = true;
        axesSol = opt.handles.fig_sol;
        axesNorm = opt.handles.fig_norm;
        gridOn = opt.handles.guifile.options.grid;
        solveButton = opt.handles.button_solve;
        clearButton = opt.handles.button_clear;
        panelSol = opt.handles.panel_figSol;
    end
    varNames = opt.handles.varnames;
    xLabel = opt.handles.indVarName{1};
    tlabel = opt.handles.indVarName{2};
    fontsize = opt.handles.fontsizePanels;
    set(axesSol, 'fontsize', fontsize);
else
    % Obtain the correct variable names from the parsing of the operator
    if ( length(varNamesParsed) == numColumns(u0) )
        % Space and time variables did not get passed explicitly to operator
        tlabel = 't';
        xLabel = 'x';
    else
        tlabel = varNamesParsed{1};
        xLabel = varNamesParsed{2};
    end
    varNames = varNamesParsed(end-numColumns(u0)+1:end);
    if ( doPlot )    % Set up ploting in non-gui mode
        axesSol = gca;
        cla(axesSol)
        xlabel(axesSol, xLabel);
        % Bring attention to the figure
        shg
    end
end

% Set plot options
if ( doPlot )
    set(axesSol, 'NextPlot','replacechildren');
    
    % Fix x limits
    set(axesSol, 'xLim', u0.domain);
    
    % Fix y limits if they were specified
    if ( ~isempty(YLim) )
        set(axesSol, 'ylim', YLim);
    end
    
    % Initialize lines for plotting
    hLines = plot(axesSol, DOMAIN, NaN(length(DOMAIN), numColumns(u0)), ...
        plotOpts{:});
    
    % Grid on?
    if ( gridOn )
        grid(axesSol, 'on')
    else
        grid(axesSol, 'off')
    end
    
    % Hold on?
    if ( doHold )
        hold(axesSol, 'on')
    else
        hold(axesSol, 'off')
    end
    
    % For plotting, it's useful to know whether we're running in old or new
    % Matlab graphics mode
    if ( ~verLessThan('matlab', '8.4') )
        newMatlabVersion = true;
    else
        newMatlabVersion = false;
    end
end


    function status = guiEvent(status)
        %GUIEVENT   Deal with GUI events ('stop', 'pause', etc). 
        % OUTPUTS:
        %   status = true exits the current time chunk.
        %   DONE = true exits PDE solver. (Note DONE is a GLOBAL variable).

        % Interrupt computation if stop or pause button is pressed in the GUI.
        if ( strcmp(get(solveButton, 'String'), 'Solve') )
            % Stop.
            tt = tt( tt <= tCurrent );
            uOut(COUNTER+1:end) = [];
            status = true;
            DONE = true;
        elseif ( strcmp(get(clearButton, 'String'), 'Continue') )
            % Wait, pause.
            
            % Plot a waterfall plot to the bottom figure window:
            axes(axesNorm)
            uuTmp = prepare4output(uOut(1:COUNTER));
            if ( SYSSIZE == 1 )
                waterfall(uuTmp, tt(tt<=tCurrent), 'linewidth', 2);
            else
                cols = get(0, 'DefaultAxesColorOrder');
                waterfall(uuTmp, tt(tt<=tCurrent), 'linewidth', 2, ...
                    'EdgeColors', cols);
            end
            xlabel(xLabel), ylabel(tlabel), zlabel(varNames)
            if ( gridOn )
                grid on
            end
            view([322.5 30])
            box off
            axes(axesSol)
            % Hang around until 'CONTINUE' or 'STOP' is presed.
            waitfor(clearButton, 'String');
            % Call again to see if 'STOP' was pressed.
            status = guiEvent(status);
            
            set(axesNorm, 'fontsize', fontsize);
        end
    end

    function plotFun(U, t)
        %PLOTFUN    Plot current solution U at a time t.

        % Obtain plotting data for the solution
        Udata = plotData(U);
        UdataX = Udata.xLine;
        UdataY = Udata.yLine;
        
        % Update the YData of the lines plotted
        if ( ~doHold )
            for hCounter = 1:length(hLines)
                set(hLines(hCounter), 'XData', UdataX);
                set(hLines(hCounter), 'YData', UdataY(:, hCounter)');
            end
        else
            % Reset color cycle prior to point plot if running R2014b.
            if ( newMatlabVersion )
                set(axesSol, 'ColorOrderIndex', 1);
            end
            hLines = plot(axesSol, UdataX, UdataY, plotOpts{:});
        end
        
        % Update the title, either of the GUI panel or the figure
        if ( guiFlag )
            set(panelSol, 'Title', sprintf('%s = %.3f', tlabel, t))
        elseif ( nargin > 1 )
            title(sprintf('%s = %.3f', tlabel, t))
        end
        
        % Update the plot
        drawnow

    end

%%%%%%%%%%%%%%%%%%%%%%%%%%%%%%%%%%%%%%%%%%%%%%%%%%%%%%%%%%%%%%%%%%%%%%%%%%%%%%%%
%% %%%%%%%%%%%%%%%%%%%%%%%%% PARSE BOUNDARY CONDITIONS %%%%%%%%%%%%%%%%%%%%%%%%%
%%%%%%%%%%%%%%%%%%%%%%%%%%%%%%%%%%%%%%%%%%%%%%%%%%%%%%%%%%%%%%%%%%%%%%%%%%%%%%%%

if ( ischar(bc) && (strcmpi(bc, 'neumann') || strcmpi(bc, 'dirichlet')) )
    bc = struct( 'left', bc, 'right', bc);
elseif ( iscell(bc) && numel(bc) == 2 )
    bc = struct( 'left', bc{1}, 'right', bc{2});
end
if ( isstruct(bc) && ~isfield(bc, 'middle') )
    bc.middle.op = [];
end

% Initialise some global variables.
leftNonlinBCLocs = [];
middleNonlinBCLocs = [];
rightNonlinBCLocs = [];
BCRHS = {};

if ( ischar(bc) && any(strcmpi(bc, {'periodic', 'trig'})) )
    %% %%%%%%%%%%%%%%%%%%%%%%%%%%% PERIODIC BCS  %%%%%%%%%%%%%%%%%%%%%%%%%%%%%%%
    
    ISPERIODIC = true;
    
    % One can still use a Chebyshev basis and enforce periodic conditions by
    % enforcing suitable constraints on the derivative. However, using a
    % periodic basis (for now, trigtech) is much more efficient.
%     r = cell(sum(DIFFORDER), 1);
%     count = 1;
%     for j = 1:SYSSIZE
%         for k = 0:DIFFORDER(j)-1
%             c = (diff(DOMAIN)/2)^k;
%             A = @(n) [1 zeros(1, n-2) -1]*chebcolloc2.diffmat(n, k)*c;
%             r{count} = @(n) [zeros(1, (j-1)*n) A(n) zeros(1,(SYSSIZE-j)*n)];
%             count = count + 1;
%         end
%     end
%     bc = struct( 'left', [], 'right', []);
%     bc.left.op = r(1:2:end);
%     bc.right.op = r(2:2:end);
%     BCRHS = num2cell(zeros(1, numel(r)));
    
else
    %% %%%%%%%%%%%%%%%%%%%%%%%%% NONPERIODIC BCS  %%%%%%%%%%%%%%%%%%%%%%%%%%%%%%
    if ( isfield(bc, 'left') && ~isfield(bc, 'right') )
        bc.right = [];
    elseif ( isfield(bc, 'right') && ~isfield(bc, 'left') )
        bc.left = [];
    elseif ( ~isfield(bc, 'left') && ~isfield(bc, 'right') )
        bc = struct('left', [], 'right', [], 'middle', bc);
    end
    
    % Deal with struct and numeric input:
    bc.left = dealWithStructInput(bc.left);
    bc.right = dealWithStructInput(bc.right);
    
    if ( isempty(bc.left) )
        bc.left.op = [];
    elseif ( ischar(bc.left) || (iscell(bc.left) && ischar(bc.left{1})) )
        %% %%%%%%%%%%%%%%%%%%%%% DIRICHLET AND NEUMANN BCS (LEFT) %%%%%%%%%%%%%%
        if ( iscell(bc.left) )
            v = bc.left{2};
            bc.left = bc.left{1};
        else
            v = 0;
        end
        if ( ~isnumeric(v) )
            error('CHEBFUN:CHEBFUN:pde15s:nonNumericVal1', ...
                'For BCs of the form {char, val} val must be numeric.')
        end
        if ( strcmpi(bc.left, 'dirichlet') )
            A = @(n) [1 zeros(1, n - 1)];
        elseif ( strcmpi(bc.left, 'neumann') )
            % TODO: Make left diff operator explicitly.
            A = @(n) [1 zeros(1, n-1)]*chebcolloc2.diffmat(n)*diff(DOMAIN)/2;
        else
            error('CHEBFUN:CHEBFUN:pde15s:bcSyntax1', 'Unknown BC syntax');
        end
        bc.left.op = cell(SYSSIZE, 1);
        for k = 1:SYSSIZE
            bc.left.op{k} = @(n) [zeros(1, ( k -1)*n) A(n) ...
                zeros(1 , (SYSSIZE - k)*n)];
        end
        BCRHS = num2cell(repmat(v, SYSSIZE, 1));
    elseif ( numel(bc.left) == 1 && isa(bc.left, 'function_handle') )
        %% %%%%%%%%%%%%%%%%%%%%%%%%%  GENERAL BCS (LEFT)  %%%%%%%%%%%%%%%%%%%%%%
        op = parseFun(bc.left, 'lbc');
        uTmp = chebdouble(ones(1, SYSSIZE));
        sizeOp = size(op(0, mean(DOMAIN), uTmp));
        leftNonlinBCLocs = 1:max(sizeOp);
        bc.left = [];
        bc.left.op = {@(n) zeros(max(sizeOp), SYSSIZE*n)}; % Dummy entries.
        BCRHS = num2cell(zeros(1, max(sizeOp)));
        leftNonlinBCFuns = op;
    else
        error('CHEBFUN:CHEBFUN:pde15s:bcSyntax2', 'Unknown BC syntax');
    end
    
    if ( isfield(bc, 'middle') && isa(bc.middle, 'function_handle') )
        %% %%%%%%%%%%%%%%%%%%%%%  GENERAL BCS (MIDDLE)  %%%%%%%%%%%%%%%%%%%%%%%%
        op = parseFun(bc.middle, 'bc');
        uTmp = chebdouble(ones(1, SYSSIZE));
        sizeOp = size(op(0, mean(DOMAIN), uTmp));
        middleNonlinBCLocs = 1:max(sizeOp);
        bc.middle = [];
        bc.middle.op = {@(n) zeros(max(sizeOp), SYSSIZE*n)}; % Dummy entries.
        BCRHS = num2cell(zeros(1, max(sizeOp)));
        middleNonlinBCFuns = op;
    end
    
    if ( isempty(bc.right) )
        bc.right.op = [];
    elseif ( ischar(bc.right) || (iscell(bc.right) && ischar(bc.right{1})) )
        %% %%%%%%%%%%%%%%%%%%%%% DIRICHLET AND NEUMANN BCS (RIGHT) %%%%%%%%%%%%%
        if ( iscell(bc.right) )
            v = bc.right{2};
            bc.right = bc.right{1};
        else
            v = 0;
        end
        if ( ~isnumeric(v) )
            error('CHEBFUN:CHEBFUN:pde15s:nonNumericVal1', ...
                'For BCs of the form {char, val} val must be numeric.')
        end
        if ( strcmpi(bc.right, 'dirichlet') )
            A = @(n) [zeros(1, n-1), 1];
        elseif ( strcmpi(bc.right, 'neumann') )
            % TODO: Make right diff operator explicitly.
            A = @(n) [zeros(1, n-1) 1]*chebcolloc2.diffmat(n)*diff(DOMAIN)/2;
        else
            error('CHEBFUN:CHEBFUN:pde15s:bcSyntax3', 'Unknown BC syntax');
        end
        bc.right.op = cell(SYSSIZE, 1);
        for k = 1:SYSSIZE
            bc.right.op{k} = @(n) [zeros(1,(k-1)*n) A(n) zeros(1,(SYSSIZE-k)*n)];
        end
        BCRHS = [BCRHS num2cell(repmat(v, SYSSIZE, 1))];
        
    elseif ( numel(bc.right) == 1 && isa(bc.right, 'function_handle') )
        %% %%%%%%%%%%%%%%%%%%%%%%%%  GENERAL BCS (RIGHT)  %%%%%%%%%%%%%%%%%%%%%%
        op = parseFun(bc.right, 'rbc');
        uTmp = chebdouble(ones(1, SYSSIZE));
        sizeOp = size(op(0, mean(DOMAIN), uTmp));
        rightNonlinBCLocs = 1:max(sizeOp);
        bc.right = [];
        bc.right.op = {@(n) zeros(max(sizeOp), SYSSIZE*n)};
        BCRHS = [BCRHS num2cell(zeros(1, max(sizeOp)))];
        rightNonlinBCFuns = op;
    else
        error('CHEBFUN:CHEBFUN:pde15s:bcSyntax4', 'Unknown BC syntax');
    end
    
end

if ( isstruct(bc) && ~isfield(bc, 'middle') )
    bc.middle.op = [];
end

%% %%%%%%%%%%%%%%%%%%%%%%% SUPPORT FOR COUPLED BVP-PDES! %%%%%%%%%%%%%%%%%%%%%%%
% Experimental feature for coupled ode/pde systems: (An entry equal to 1 denotes
% that the corresponding variable appears with a time derivative. 0 otherwise.)
if ( isfield(opt, 'PDEflag') && ~isempty(opt.PDEflag) )
    pdeFlag = opt.PDEflag;
else
    pdeFlag = true;
end
if ( numel(pdeFlag) == 1 )
    pdeFlag = repmat(pdeFlag, 1, SYSSIZE);
end

%%%%%%%%%%%%%%%%%%%%%%%%%%%%%%%%%%%%%%%%%%%%%%%%%%%%%%%%%%%%%%%%%%%%%%%%%%%%%%%%
%%%%%%%%%%%%%%%%%%%%%%%%%%%%%%%%%% PERIODIC %%%%%%%%%%%%%%%%%%%%%%%%%%%%%%%%%%%%
%%%%%%%%%%%%%%%%%%%%%%%%%%%%%%%%%%%%%%%%%%%%%%%%%%%%%%%%%%%%%%%%%%%%%%%%%%%%%%%%

if ( ~ISPERIODIC )
    techHandle = @chebtech2;
    points = @chebpts;
    mydouble = @chebdouble;
else
    techHandle = @trigtech;
    points = @trigpts;
    mydouble = @trigdouble;  
    u0 = chebfun(u0, 'trig', 'eps', tol);
    u0 = simplify(u0, tol);
end
tech = techHandle();


%%%%%%%%%%%%%%%%%%%%%%%%%%%%%%%%%%%%%%%%%%%%%%%%%%%%%%%%%%%%%%%%%%%%%%%%%%%%%%%%
%% %%%%%%%%%%%%%%%%%%% SETUP TOLERANCES AND INITIAL CONDITION %%%%%%%%%%%%%%%%%%
%%%%%%%%%%%%%%%%%%%%%%%%%%%%%%%%%%%%%%%%%%%%%%%%%%%%%%%%%%%%%%%%%%%%%%%%%%%%%%%%

% ODE tolerances:
aTol = odeget(opt, 'AbsTol', tol);
rTol = odeget(opt, 'RelTol', tol);
if ( isnan(optN) )
    aTol = min(aTol, tol);
    rTol = min(rTol, tol);
end
opt.AbsTol = aTol;
opt.RelTol = rTol;

% Check for (and try to remove) piecewise initial conditions:
u0Trans = u0(1).isTransposed;
if ( u0Trans )
    u0 = transpose(u0);
end
for k = 1:numel(u0)
    if ( numel(u0(k).funs) > 1 )
        u0(k) = merge(u0(k), 'all', 1025, tol);
        if ( u0(k).nfuns > 1 )
            error('CHEBFUN:CHEBFUN:pde15s:piecewise', ...
                'Piecewise initial conditions are not supported.');
        end
    end
end

% Simplify initial condition to tolerance or fixed size in optN:
if ( isnan(optN) )
    u0 = simplify(u0);
else
    for k = 1:numel(u0)
        u0(k).funs{1}.onefun = prolong(u0(k).funs{1}.onefun, optN);
    end
end

% Initial condition:
uCurrent = u0;
% Storage:
uOut = cell(1, numel(tt));
uOut{1} = uCurrent;
tOut(1) = tt(1);

% Initialise variables for ONESTEP():
B = []; q = []; rows = []; M = []; P = []; n = [];

% Set the preferences:
pref = tech.techPref();
pref.eps = tol;

%%%%%%%%%%%%%%%%%%%%%%%%%%%%%%%%%%%%%%%%%%%%%%%%%%%%%%%%%%%%%%%%%%%%%%%%%%%%%%%%
%% %%%%%%%%%%%%%%%%%%%%%%%%%%%% TIME CHUNKS %%%%%%%%%%%%%%%%%%%%%%%%%%%%%%%%%%%%
%%%%%%%%%%%%%%%%%%%%%%%%%%%%%%%%%%%%%%%%%%%%%%%%%%%%%%%%%%%%%%%%%%%%%%%%%%%%%%%%

% Plot initial condition:
currentLength = length(u0);
if ( doPlot )
    plotFun(u0, tt(1));
    leg = legend(axesSol, varNames);
    set(leg, 'HandleVisibility', 'off')
    drawnow
end
DONE = false;
if ( ~isnan(optN) )
    % Non-adaptive in space:
    tSpan = tt;
    x = points(optN, DOMAIN);
    solvePDE(tSpan); % Do all chunks at once!
else
    % Adaptive in space
    
    % Min-length is 9
    currentLength = max(currentLength, 9);
    tCurrent = tt(1);
    tSpan = tt;
    while ( tCurrent < tt(end) && ~DONE )
        tSpan(tSpan < tCurrent) = [];
        x = points(currentLength, DOMAIN);
        solvePDE(tSpan);
    end

end

if ( doPlot && ~doHold )
    hold off
end

uOut = prepare4output(uOut);

switch nargout
    case 0
    case 1
        if ( length(tIn) == 2 )     % Only T_start and T_end were given.
            uOut = uOut(:,[1,end]); % Strip intermediate steps.
        end
        varargout{1} = uOut;
    case 2
        varargout{1} = tOut;
        varargout{2} = uOut;
    otherwise
        varargout{1} = tOut;
        varargout{2} = uOut;
        varargout{3:nargout} = [];
        warning('CHEBFUN:CHEBFUN:pde15s:output', ...
            'PDE15S has a maximum of two outputs.');
end

clear global DIFFORDER
clear global SYSSIZE

    function uOut = prepare4output(uIn)
        % If we only had one dependent variable, return an array valued CHEBFUN
        % instead of a QUASIMATRIX.
        if ( SYSSIZE == 1 )
            uOut = horzcat(uIn{:});
        else
            blocks = cell(SYSSIZE, numel(uIn));
            for kk = 1:SYSSIZE
                blocks(kk,:) = cellfun(@(u) extractColumns(u, kk), uIn, ...
                    'UniformOutput', false);
            end
            uOut = chebmatrix(blocks); % CHEBMATRIX
        end
    end
%%%%%%%%%%%%%%%%%%%%%%%%%%%%%%%%%%%%%%%%%%%%%%%%%%%%%%%%%%%%%%%%%%%%%%%%%%%%%%%%
%% %%%%%%%%%%%%%%%%%%%%%%%%%%%%%%  ONESTEP  %%%%%%%%%%%%%%%%%%%%%%%%%%%%%%%%%%%%
%%%%%%%%%%%%%%%%%%%%%%%%%%%%%%%%%%%%%%%%%%%%%%%%%%%%%%%%%%%%%%%%%%%%%%%%%%%%%%%%

    function solvePDE(tSpan)
        % Constructs the result of one time chunk at fixed discretization.

        % Evaluate the chebfun at discrete points:
        U0 = feval(uCurrent, x);

        if ( ISPERIODIC )
            
            % The discretisation length
            n = length(x);
            
        elseif ( isempty(n) || (n ~= length(x)) )
            % This depends only on the size of n. If this is the same, reuse!
            
            % The new discretisation length
            n = length(x);
            
            % Linear constraints:
            bcop = [bc.left.op ; bc.middle.op ; bc.right.op];
            B = cell2mat(cellfun(@(f) feval(f, n), bcop, 'UniformOutput', false));
            
            % Project / mass matrix.
            P = cell(1, SYSSIZE);
            M = cell(1, SYSSIZE);
            
            for kk = 1:SYSSIZE
                xk = chebpts(n-DIFFORDER(kk), DOMAIN, 1);
                P{kk} = barymat(xk, x);
                M{kk} = pdeFlag(kk)*P{kk};
            end
            P = [ 0*B ; blkdiag(P{:})];
            M = [ 0*B ; blkdiag(M{:})];
            rows = 1:size(B, 1);
            
            % Multiply by user-defined mass matrix
            if ( userMassSet )
                M = feval(userMass, n)*M;
            end
            
            % ODE options: (mass matrix)
            opt = odeset(opt, 'Mass', M, 'MassSingular', 'yes', ...
                'MStateDependence', 'none');
            
        end
        
        if ( ~ISPERIODIC )
            % We have to ensure the starting condition satisfies the boundary
            % conditions, or else we will get a singularity in time. We do this by
            % tweaking the BC values to match the reality. Changing the IC itself is
            % much trickier. Find out what the BC deviance from nominal really is:
            BCVALOFFSET = 0;            % recover nominal value in next call
            F = odeFun(tSpan(1),U0(:)); % also assigns to "rows" and "q"

            % If this is for the initial chunk, check whether the initial
            % condition nearly satisfies the BCs.
            % We're quite lax about this, because discretization at low N can
            % cause derivatives to look fairly bad. 
            if ( throwBCwarning && (length(uOut) > 1) && (norm(F(rows)) > 0.05*norm(F)) )
                warning('CHEBFUN:CHEBFUN:pde15s:BadIC',...
                    'Initial state may not satisfy the boundary conditions.')
                throwBCwarning = false;
            end
            if ( adjustBCs )
                BCVALOFFSET = F(rows) - q;
            else
                BCVALOFFSET = 0;
            end
        end
        
        % Solve ODE over time chunk with the selected solver:
        try
            [ignored1, ignored2] = ODESOLVER(@odeFun, tSpan, U0, opt);
        catch ME
            if ( strcmp(ME.identifier, 'MATLAB:odearguments:SizeIC') )
                error('CHEBFUN:CHEBFUN:pde15s:dims', ...
                    'Dimension mismatch. Check boundary conditions.');
            else
                rethrow(ME)
            end
        end 

        %%%%%%%%%%%%%%%%%%%%%%%%%%%%%%%%%%%%%%%%%%%%%%%%%%%%%%%%%%%%%%%%%%%%%%%%
        %% %%%%%%%%%%%%%%%%%%%%%%%%%%%  ODEFUN  %%%%%%%%%%%%%%%%%%%%%%%%%%%%%%%%
        %%%%%%%%%%%%%%%%%%%%%%%%%%%%%%%%%%%%%%%%%%%%%%%%%%%%%%%%%%%%%%%%%%%%%%%%
        function F = odeFun(t, U)
            % This is what the ODESOLVER() calls.
            
            % Reshape to n by SYSSIZE:
            U = reshape(U, n, SYSSIZE);
            
            % Evaluate the PDEFUN:
            Utmp = mydouble(U, DOMAIN);
            F = pdeFun(t, x, Utmp);
            F = double(F);
            F = F(:);
            
            if ( ISPERIODIC )
                return
            end
            
            % Enforce boundary constraints:
            
            F = P*F; % Project.
            
            % Get the algebraic right-hand sides: (may be time-dependent)
            for l = 1:numel(BCRHS)
                if ( isa(BCRHS{l}, 'function_handle') )
                    q(l, 1) = feval(BCRHS{l}, t);
                else
                    q(l, 1) = BCRHS{l};
                end
            end
            
            % Replacements for the BC algebraic conditions:
            F(rows) = B*U(:) - q;
            
            % Replacements for the nonlinear BC conditions:
            if ( ~isempty(leftNonlinBCLocs) )
                indx = 1:length(leftNonlinBCLocs);
                uTmp = leftNonlinBCFuns(t, x, Utmp);
                uTmp = double(uTmp);
                if ( size(uTmp, 1) ~= n )
                    uTmp = reshape(uTmp, n, numel(uTmp)/n);
                end
                F(rows(indx)) = uTmp(1, :);
            end
            if ( ~isempty(middleNonlinBCLocs) )
                % TODO: This won't work if there are also left nonlin BCs
                indx = 1:length(middleNonlinBCLocs);
                F(rows(indx)) = double(middleNonlinBCFuns(t, x, Utmp));
            end            
            if ( ~isempty(rightNonlinBCLocs) )
                indx = numel(BCRHS) + 1 - rightNonlinBCLocs;
                uTmp = rightNonlinBCFuns(t, x, Utmp);
                uTmp = double(uTmp);
                if ( size(uTmp, 1) ~= n )
                    uTmp = reshape(uTmp, n, numel(uTmp)/n);
                end
                F(rows(indx)) = fliplr(uTmp(end, :));
            end
            
            % Adjust BC rows by the needed offset from original time:
            F(rows) = F(rows) - BCVALOFFSET;
            
            % Reshape to back to a single column:
            F = F(:);
            
        end
    end

end

%% %%%%%%%%%%%%%%%%%%%%%%%%%%  MISC  %%%%%%%%%%%%%%%%%%%%%%%%%%%%%

function [outFun, varNamesParsed] = parseFun(inFun, bcFlag)
% Rewrites the input function handle to call the right DIFF, SUM, methods, etc,
% and convert the input @(t, x, u, v, w, ...) to @(t, x, U).
%
% For PARSEFUN(INFUN), if the INFUN has only one independent variable as an
% input, we assume this is x. PARSEFUN(INFUN, 'lbc') or PARSEFUN(INFUN, 'rbc')
% will assume the variable is t. PARSEFUN(INFUN, 'bc') will assume space, but
% throw a warning.

global SYSSIZE

% Ensure backwards compatibility by processing the input function.
[inFun, varNamesParsed] = backCompat(inFun);

% V4: We don't accept only time or space as input args (i.e., both or nothing).
% V5: Actually, we now accept @(u, x) diff(u, 2) + sin(x).*u (for CHEBOPs).
Nind = nargin(inFun) - SYSSIZE;
if ( Nind == 0 )
    outFun = @(t, x, u) conv2cell(inFun, u);
elseif ( Nind == 1 )
    if ( nargin > 1 )
        if ( strcmp(bcFlag, 'bc') )
            warning('CHEBFUN:CHEBFUN:pde15s:bcInput', ...
                ['Please input both time and space independent variable to ' ...
                 '.BC function handle inputs.\nAssuming given variable is ' ...
                 'time.']);
             outFun = @(t, x, u) conv2cell(inFun, u, x);
        else
            outFun = @(t, x, u) conv2cell(inFun, u, t);
        end
    else
        outFun = @(t, x, u) conv2cell(inFun, u, x);
    end
elseif ( Nind == 2 )
    outFun = @(t, x, u) conv2cell(inFun, u, t, x);
else
    error('CHEBFUN:CHEBFUN:pde15s:inputs_ind', ...
        ['Incorrect number of independent variables in input function. ' ...
         '(Must be 0, 1, or 2).']);
end

end

function newFun = conv2cell(oldFun, u, varargin)
% This function allows the use of different variables in the anonymous function,
% rather than using the clunky quasi-matrix notation.
%
% Inputs: 
%   oldFun in the original function handle
%   u will be the solution we evaluate at
%   varargin possibly contains the time and space variables
% Output
%   newFun the modified function handle

global SYSSIZE
% Note. This is faster than mat2cell!
tmpCell = cell(1, SYSSIZE);
for qk = 1:SYSSIZE
    tmpCell{qk} = extractColumns(u, qk);
end
newFun = oldFun(varargin{:}, tmpCell{:});
end

function getDIFFORDER(pdeFun)
% Extract the DIFFORDER by evaluating the operator at some NaN values.
global DIFFORDER SYSSIZE
% Find the order of each of the variables:
tmp = chebdouble(zeros(SYSSIZE));
v = pdeFun(0, 0, tmp);
DIFFORDER = get(v, 'diffOrder');
end

function out = dealWithStructInput(in)
% Parse the inputs for BCs.
% Throw a warning or an error for a struct. Convert numeric value to 'dirichet'.
if ( isstruct(in) )
    if ( numel(in) == 1)
        warning('CHEBFUN:CHEBFUN:pde15s:bcstruct', ...
            'PDE15S no longer supports struct inputs for bc.left and bc.right.')
        if ( isfield(in, 'val') )
            out = {in.op, in.val};
        else
            out = in.op;
        end
    else
        error('CHEBFUN:CHEBFUN:pde15s:bcstruct', ...
            'PDE15S no longer supports struct inputs for bc.left and bc.right.')
    end
elseif ( isempty(in) )
    out = [];
elseif ( isnumeric(in) )
    out = {'dirichlet', in};
else
    out = in;
end
end

function [outFun, varNamesOut] = backCompat(inFun)
% In V4 PDE15S required the user to pass in dummy function handles for the
% differential operators. For example, u'' + u' + sum(u) would have needed
%  pdefun = @(u, t, x, diff, sum) diff(u, 2) + diff(u) + sum(u).
% V5 deals with this in a different way (by using the CHEBDOUBLE class), but we
% would still like to support the old syntax (at least for now).
%
% To do this, we parse the input function for the strings 'diff', 'Diff', and
% 'D'. If we find any of these, we assume the old syntax is being used, and
% redefine the function handle appropriately. Of course, this is not fool-proof,
% but it should work most of the time.

global SYSSIZE

% Determine the variable names:
str = func2str(inFun);
parLoc = strfind(str, ')');
varList = str(3:parLoc(1)-1);
commaLoc = strfind(varList, ',');
varNames = cell(1, numel(commaLoc)+1);
for k = 1:numel(commaLoc)
    varNames{k} = varList(1:commaLoc(k)-1);
    varList(1:commaLoc(k)) = [];
    commaLoc = commaLoc - commaLoc(k); 
end
varNames{numel(commaLoc)+1} = varList;

% Look for 'diff', 'Diff', or 'D':
diffLoc = cellfun(@(v) any(strcmp(v, {'diff', 'Diff', 'D'})), varNames);
idx = find(diffLoc);
if ( isempty(idx) )
    % None present - new syntax!
    outFun = inFun;
    varNamesOut = varNames;
    return
end

warning('CHEBFUN:CHEBFUN:pde15s:oldSyntax', ...
    ['The syntax\n ' str '\nis deprecated and may not be supported in ', ...
     'future releases.\n Please see the PDE15S documentation for details.'] )

% Switch the order for V5 syntax:
varNamesNewOrder = varNames([(1+SYSSIZE):(idx-1), 1:SYSSIZE]);

% Get the new list of variables:
varList1 = varNamesNewOrder{1};
varList2 = varNames{1};
for k = 2:idx-1
    varList1 = [varList1, ',', varNamesNewOrder{k}]; %#ok<AGROW>
    varList2 = [varList2, ',', varNames{k}]; %#ok<AGROW>
end


% Compile the new function string:
funList = {'@diff', '@sum', '@cumsum', '@fred'};
newStr = ['@(', varList1, ')' 'inFun(' varList2];
for k = 0:(nargin(inFun) - idx)
    newStr = [newStr, ',', funList{k+1}]; %#ok<AGROW>
end
newStr = [newStr, ')'];

% Make the new function handle:
outFun = eval(newStr);

% Return the obtained variable names
varNamesOut = varNamesNewOrder;
end<|MERGE_RESOLUTION|>--- conflicted
+++ resolved
@@ -159,13 +159,8 @@
             % Happiness check:
             c = (1+sin(1:SYSSIZE)).'; % Arbitrarily linear combination.
             Uk2 = (Uk*c/sum(c));
-<<<<<<< HEAD
-            uk2 = chebtech2(Uk2, pref);
+            uk2 = tech.make(Uk2, pref);
             [ishappy, epslevel, cutoff] = classicCheck(uk2, Uk2, [], pref);
-=======
-            uk2 = tech.make(Uk2, pref);
-            [ishappy, epslevel, cutoff] = classicCheck(uk2, Uk2, pref);
->>>>>>> be6953a9
 
             if ( ishappy )  
 
